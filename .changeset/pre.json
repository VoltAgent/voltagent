--- conflicted
+++ resolved
@@ -25,11 +25,5 @@
     "@voltagent/vercel-ai-exporter": "1.0.0",
     "@voltagent/voice": "1.0.0"
   },
-<<<<<<< HEAD
-  "changesets": [
-    "thin-lions-win"
-  ]
-=======
   "changesets": ["thin-lions-win"]
->>>>>>> 29e574a7
 }