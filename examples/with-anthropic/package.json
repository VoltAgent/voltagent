{
  "name": "voltagent-example-with-anthropic",
  "author": "",
  "dependencies": {
    "@ai-sdk/anthropic": "^1.2.12",
    "@voltagent/cli": "^0.1.10",
<<<<<<< HEAD
    "@voltagent/core": "^0.1.73",
    "@voltagent/logger": "^0.1.2",
    "zod": "^3.25.0"
=======
    "@voltagent/core": "^0.1.78",
    "@voltagent/logger": "^0.1.3",
    "@voltagent/vercel-ai": "^0.1.18",
    "zod": "^3.24.2"
>>>>>>> 2fdf1f72
  },
  "devDependencies": {
    "@types/node": "^24.0.3",
    "tsx": "^4.19.3",
    "typescript": "^5.8.2"
  },
  "keywords": [
    "agent",
    "ai",
    "voltagent"
  ],
  "license": "MIT",
  "private": true,
  "scripts": {
    "build": "tsc",
    "dev": "tsx watch --env-file=.env ./src ",
    "start": "node dist/index.js",
    "volt": "volt"
  },
  "type": "module"
}<|MERGE_RESOLUTION|>--- conflicted
+++ resolved
@@ -4,16 +4,10 @@
   "dependencies": {
     "@ai-sdk/anthropic": "^1.2.12",
     "@voltagent/cli": "^0.1.10",
-<<<<<<< HEAD
-    "@voltagent/core": "^0.1.73",
-    "@voltagent/logger": "^0.1.2",
-    "zod": "^3.25.0"
-=======
     "@voltagent/core": "^0.1.78",
     "@voltagent/logger": "^0.1.3",
     "@voltagent/vercel-ai": "^0.1.18",
-    "zod": "^3.24.2"
->>>>>>> 2fdf1f72
+    "zod": "^3.25.0"
   },
   "devDependencies": {
     "@types/node": "^24.0.3",
