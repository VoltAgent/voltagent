{
  "name": "voltagent-example-with-anthropic",
  "author": "",
  "dependencies": {
    "@ai-sdk/anthropic": "^1.2.12",
    "@voltagent/cli": "^0.1.10",
<<<<<<< HEAD
    "@voltagent/core": "^0.1.79",
    "@voltagent/libsql": "^0.1.0",
=======
    "@voltagent/core": "^0.1.82",
>>>>>>> 1e579894
    "@voltagent/logger": "^0.1.3",
    "@voltagent/vercel-ai": "^0.1.18",
    "zod": "^3.24.2"
  },
  "devDependencies": {
    "@types/node": "^24.0.3",
    "tsx": "^4.19.3",
    "typescript": "^5.8.2"
  },
  "keywords": [
    "agent",
    "ai",
    "voltagent"
  ],
  "license": "MIT",
  "private": true,
  "scripts": {
    "build": "tsc",
    "dev": "tsx watch --env-file=.env ./src ",
    "start": "node dist/index.js",
    "volt": "volt"
  },
  "type": "module"
}<|MERGE_RESOLUTION|>--- conflicted
+++ resolved
@@ -4,12 +4,8 @@
   "dependencies": {
     "@ai-sdk/anthropic": "^1.2.12",
     "@voltagent/cli": "^0.1.10",
-<<<<<<< HEAD
-    "@voltagent/core": "^0.1.79",
+    "@voltagent/core": "^0.1.82",
     "@voltagent/libsql": "^0.1.0",
-=======
-    "@voltagent/core": "^0.1.82",
->>>>>>> 1e579894
     "@voltagent/logger": "^0.1.3",
     "@voltagent/vercel-ai": "^0.1.18",
     "zod": "^3.24.2"
