--- conflicted
+++ resolved
@@ -6,12 +6,8 @@
     "@voltagent/cli": "^0.1.10",
     "@voltagent/core": "^0.1.83",
     "@voltagent/langfuse-exporter": "^0.1.5",
-<<<<<<< HEAD
     "@voltagent/libsql": "^0.1.0",
-    "@voltagent/logger": "^0.1.3",
-=======
     "@voltagent/logger": "^0.1.4",
->>>>>>> ac6595b6
     "@voltagent/vercel-ai": "^0.1.18",
     "zod": "^3.24.2"
   },
