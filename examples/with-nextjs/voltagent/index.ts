import { openai } from "@ai-sdk/openai";
import { Agent, VoltAgent, createTool } from "@voltagent/core";
import { honoServer } from "@voltagent/server-hono";
import { z } from "zod";
import { sharedMemory } from "./memory";
// Uppercase conversion tool
const uppercaseTool = createTool({
  name: "uppercase",
  description: "Convert text to uppercase",
  parameters: z.object({
    text: z.string().describe("Text to convert to uppercase"),
  }),
  execute: async (args) => {
    return { result: args.text.toUpperCase() };
  },
});

// Word count tool
const wordCountTool = createTool({
  name: "countWords",
  description: "Count words in text",
  parameters: z.object({
    text: z.string().describe("Text to count words in"),
  }),
  execute: async (args) => {
    const words = args.text
      .trim()
      .split(/\s+/)
      .filter((word) => word.length > 0);
    return { count: words.length, words: words };
  },
});

// Story writing tool
const storyWriterTool = createTool({
  name: "writeStory",
  description: "Write a 50-word story about the given text",
  parameters: z.object({
    text: z.string().describe("Text to write a story about"),
  }),
  execute: async (args) => {
    // The agent will handle the creative writing
    return { topic: args.text };
  },
});

<<<<<<< HEAD
// Define a date/time tool
const dateTimeTool = createTool({
  name: "getDateTime",
  description: "Get current date and time",
  parameters: z.object({
    format: z.string().optional().describe("Date format (e.g., 'short', 'long')"),
  }),
  execute: async (args) => {
    const now = new Date();
    if (args.format === "short") {
      return { datetime: now.toLocaleDateString() };
    }
    return { datetime: now.toLocaleString() };
  },
});

// First subagent - Math specialist
export const mathAgent = new Agent({
  name: "MathAssistant",
  description: "A specialist in mathematical calculations and number operations",
  llm: new VercelAIProvider(),
  model: openai("gpt-4o-mini"),
  tools: [calculatorTool],
});

// Second subagent - DateTime specialist
export const dateTimeAgent = new Agent({
  name: "DateTimeAssistant",
  description: "A specialist in date and time operations",
  llm: new VercelAIProvider(),
  model: openai("gpt-4o-mini"),
  tools: [dateTimeTool],
});

// Supervisor agent with multiple subagents
export const agent = new Agent({
  name: "Supervisor",
  description: "A Supervisor that can delegate tasks to specialized sub-agents",
  llm: new VercelAIProvider(),
  model: openai("gpt-4o-mini"),
  subAgents: [mathAgent, dateTimeAgent],
  // Enable text-delta streaming for subagents
  supervisorConfig: {
    fullStreamEventForwarding: {
      types: ["text-delta", "tool-call", "tool-result"],
      addSubAgentPrefix: true,
    },
  },
=======
// Uppercase agent
const uppercaseAgent = new Agent({
  name: "UppercaseAgent",
  instructions:
    "You are a text transformer. When given text, use the uppercase tool to convert it to uppercase and return the result.",
  model: openai("gpt-4o-mini"),
  tools: [uppercaseTool],
  memory: sharedMemory,
});

// Word count agent
const wordCountAgent = new Agent({
  name: "WordCountAgent",
  instructions:
    "You are a text analyzer. When given text, use the countWords tool to count the words and return the count.",
  model: openai("gpt-4o-mini"),
  tools: [wordCountTool],
  memory: sharedMemory,
>>>>>>> 51fa08fd
});

// Story writer agent
const storyWriterAgent = new Agent({
  name: "StoryWriterAgent",
  instructions:
    "You are a creative story writer. When given text, use the writeStory tool to acknowledge the topic, then write EXACTLY a 50-word story about or inspired by that text. Be creative and engaging. Make sure your story is exactly 50 words, no more, no less.",
  model: openai("gpt-4o-mini"),
  tools: [storyWriterTool],
  memory: sharedMemory,
});

// Supervisor agent that delegates to sub-agents
export const supervisorAgent = new Agent({
  name: "Supervisor",
  instructions:
    "You are a text processing supervisor. When given any text input, you MUST delegate to ALL THREE agents: UppercaseAgent, WordCountAgent, AND StoryWriterAgent. Delegate to all of them to process the text in parallel. Then combine and present all three results to the user: the uppercase version, the word count, and the 50-word story.",
  model: openai("gpt-4o-mini"),
  subAgents: [uppercaseAgent, wordCountAgent, storyWriterAgent],
  memory: sharedMemory,
});

// Type declaration for global augmentation
declare global {
  var voltAgentInstance: VoltAgent | undefined;
}

// Singleton initialization function
function getVoltAgentInstance() {
  if (!globalThis.voltAgentInstance) {
    globalThis.voltAgentInstance = new VoltAgent({
      agents: {
        supervisorAgent,
        storyWriterAgent,
        wordCountAgent,
        uppercaseAgent,
      },
      server: honoServer(),
    });
  }
  return globalThis.voltAgentInstance;
}

// Initialize the singleton
export const voltAgent = getVoltAgentInstance();

// Export the supervisor as the main agent
export const agent = supervisorAgent;<|MERGE_RESOLUTION|>--- conflicted
+++ resolved
@@ -44,56 +44,6 @@
   },
 });
 
-<<<<<<< HEAD
-// Define a date/time tool
-const dateTimeTool = createTool({
-  name: "getDateTime",
-  description: "Get current date and time",
-  parameters: z.object({
-    format: z.string().optional().describe("Date format (e.g., 'short', 'long')"),
-  }),
-  execute: async (args) => {
-    const now = new Date();
-    if (args.format === "short") {
-      return { datetime: now.toLocaleDateString() };
-    }
-    return { datetime: now.toLocaleString() };
-  },
-});
-
-// First subagent - Math specialist
-export const mathAgent = new Agent({
-  name: "MathAssistant",
-  description: "A specialist in mathematical calculations and number operations",
-  llm: new VercelAIProvider(),
-  model: openai("gpt-4o-mini"),
-  tools: [calculatorTool],
-});
-
-// Second subagent - DateTime specialist
-export const dateTimeAgent = new Agent({
-  name: "DateTimeAssistant",
-  description: "A specialist in date and time operations",
-  llm: new VercelAIProvider(),
-  model: openai("gpt-4o-mini"),
-  tools: [dateTimeTool],
-});
-
-// Supervisor agent with multiple subagents
-export const agent = new Agent({
-  name: "Supervisor",
-  description: "A Supervisor that can delegate tasks to specialized sub-agents",
-  llm: new VercelAIProvider(),
-  model: openai("gpt-4o-mini"),
-  subAgents: [mathAgent, dateTimeAgent],
-  // Enable text-delta streaming for subagents
-  supervisorConfig: {
-    fullStreamEventForwarding: {
-      types: ["text-delta", "tool-call", "tool-result"],
-      addSubAgentPrefix: true,
-    },
-  },
-=======
 // Uppercase agent
 const uppercaseAgent = new Agent({
   name: "UppercaseAgent",
@@ -112,7 +62,6 @@
   model: openai("gpt-4o-mini"),
   tools: [wordCountTool],
   memory: sharedMemory,
->>>>>>> 51fa08fd
 });
 
 // Story writer agent
