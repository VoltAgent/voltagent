--- conflicted
+++ resolved
@@ -52,18 +52,8 @@
   llm: new VercelAIProvider(),
   model: openai("gpt-4.1-mini"),
   subAgents: [subAgent],
-<<<<<<< HEAD
   memory,
 });
-=======
-});
-
-// Create logger
-/* const logger = createPinoLogger({
-  name: "nextjs-example",
-  level: "info",
-}); */
->>>>>>> 489ab843
 
 new VoltAgent({
   agents: {
