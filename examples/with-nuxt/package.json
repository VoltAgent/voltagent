{
  "name": "voltagent-example-with-nuxt",
  "dependencies": {
    "@ai-sdk/openai": "^2.0.52",
    "@nuxt/eslint": "^1.9.0",
    "@nuxt/ui": "^4.0.0",
    "@voltagent/core": "^1.1.29",
    "@voltagent/libsql": "^1.0.8",
<<<<<<< HEAD
    "@voltagent/server-hono": "^1.0.20",
    "ai": "^5.0.76",
=======
    "@voltagent/server-hono": "^1.0.21",
    "ai": "^5.0.12",
>>>>>>> 1573cf1e
    "nuxt": "^4.1.2",
    "vue": "^3.5.22",
    "vue-router": "^4.5.1",
    "zod": "^3.25.76"
  },
  "devDependencies": {
    "prettier": "^3.5.3"
  },
  "private": true,
  "scripts": {
    "build": "nuxt build",
    "dev": "nuxt dev",
    "generate": "nuxt generate",
    "preview": "nuxt preview"
  },
  "type": "module"
}<|MERGE_RESOLUTION|>--- conflicted
+++ resolved
@@ -6,13 +6,8 @@
     "@nuxt/ui": "^4.0.0",
     "@voltagent/core": "^1.1.29",
     "@voltagent/libsql": "^1.0.8",
-<<<<<<< HEAD
-    "@voltagent/server-hono": "^1.0.20",
+    "@voltagent/server-hono": "^1.0.21",
     "ai": "^5.0.76",
-=======
-    "@voltagent/server-hono": "^1.0.21",
-    "ai": "^5.0.12",
->>>>>>> 1573cf1e
     "nuxt": "^4.1.2",
     "vue": "^3.5.22",
     "vue-router": "^4.5.1",
