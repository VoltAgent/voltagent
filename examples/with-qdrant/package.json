--- conflicted
+++ resolved
@@ -5,12 +5,8 @@
     "@ai-sdk/openai": "^1.3.10",
     "@qdrant/js-client-rest": "^1.15.0",
     "@voltagent/cli": "^0.1.10",
-<<<<<<< HEAD
-    "@voltagent/core": "^0.1.79",
+    "@voltagent/core": "^0.1.82",
     "@voltagent/libsql": "^0.1.0",
-=======
-    "@voltagent/core": "^0.1.82",
->>>>>>> 1e579894
     "@voltagent/logger": "^0.1.3",
     "@voltagent/vercel-ai": "^0.1.18",
     "openai": "^4.91.0",
