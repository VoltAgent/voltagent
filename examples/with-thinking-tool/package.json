--- conflicted
+++ resolved
@@ -4,7 +4,7 @@
   "dependencies": {
     "@ai-sdk/openai": "^1.3.10",
     "@voltagent/cli": "^0.1.9",
-    "@voltagent/core": "^0.1.71",
+    "@voltagent/core": "^0.1.72",
     "@voltagent/logger": "^0.1.1",
     "@voltagent/vercel-ai": "^0.1.16",
     "zod": "^3.24.2"
@@ -30,21 +30,5 @@
     "start": "node dist/index.js",
     "volt": "volt"
   },
-<<<<<<< HEAD
   "type": "module"
-=======
-  "dependencies": {
-    "@ai-sdk/openai": "^1.3.10",
-    "@voltagent/cli": "^0.1.9",
-    "@voltagent/core": "^0.1.72",
-    "@voltagent/logger": "^0.1.1",
-    "@voltagent/vercel-ai": "^0.1.16",
-    "zod": "3.24.2"
-  },
-  "devDependencies": {
-    "@types/node": "^22.13.5",
-    "tsx": "^4.19.3",
-    "typescript": "^5.8.2"
-  }
->>>>>>> a6ae28b3
 }