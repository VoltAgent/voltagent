--- conflicted
+++ resolved
@@ -19,12 +19,8 @@
   "dependencies": {
     "@ai-sdk/openai": "^1.3.10",
     "@voltagent/cli": "^0.1.9",
-<<<<<<< HEAD
-    "@voltagent/core": "^0.1.63",
+    "@voltagent/core": "^0.1.64",
     "@voltagent/logger": "^0.1.0",
-=======
-    "@voltagent/core": "^0.1.64",
->>>>>>> c2c36431
     "@voltagent/vercel-ai": "^0.1.14",
     "zod": "3.24.2"
   },
