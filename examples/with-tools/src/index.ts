--- conflicted
+++ resolved
@@ -19,25 +19,15 @@
   description: "A helpful assistant that can use tools to provide better answers",
   llm: new VercelAIProvider(),
   model: openai("gpt-4o-mini"),
-<<<<<<< HEAD
-  tools: [weatherTool, checkCalendarTool, addCalendarEventTool, searchTool],
   memory: new LibSQLStorage({
     url: "file:./.voltagent/memory.db",
     logger: logger.child({ component: "libsql" }),
   }),
-=======
   tools: [checkCalendarTool, addCalendarEventTool, searchTool],
 });
 
 // Test dynamic tool addition
 agent.addTools([weatherTool]);
-
-// Create logger
-const logger = createPinoLogger({
-  name: "with-tools",
-  level: "info",
->>>>>>> 1e579894
-});
 
 // Initialize the VoltAgent
 new VoltAgent({
