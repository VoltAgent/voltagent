{
  "name": "voltagent-example-with-voice-elevenlabs",
  "author": "",
  "dependencies": {
    "@ai-sdk/openai": "^2.0.2",
    "@voltagent/cli": "^0.1.10",
    "@voltagent/core": "^0.1.82",
    "@voltagent/logger": "^0.1.3",
    "@voltagent/vercel-ai": "^0.1.18",
<<<<<<< HEAD
    "@voltagent/voice": "^0.2.3",
    "zod": "^3.25.0"
=======
    "@voltagent/voice": "^0.2.4",
    "zod": "^3.24.2"
>>>>>>> 5968cef5
  },
  "devDependencies": {
    "@types/node": "^24.0.3",
    "tsx": "^4.19.3",
    "typescript": "^5.8.2"
  },
  "keywords": [
    "agent",
    "ai",
    "elevenlabs",
    "voice",
    "voltagent"
  ],
  "license": "MIT",
  "private": true,
  "scripts": {
    "build": "tsc",
    "dev": "tsx watch --env-file=.env ./src",
    "start": "node dist/index.js",
    "volt": "volt"
  },
  "type": "module"
}<|MERGE_RESOLUTION|>--- conflicted
+++ resolved
@@ -7,13 +7,8 @@
     "@voltagent/core": "^0.1.82",
     "@voltagent/logger": "^0.1.3",
     "@voltagent/vercel-ai": "^0.1.18",
-<<<<<<< HEAD
-    "@voltagent/voice": "^0.2.3",
+    "@voltagent/voice": "^0.2.4",
     "zod": "^3.25.0"
-=======
-    "@voltagent/voice": "^0.2.4",
-    "zod": "^3.24.2"
->>>>>>> 5968cef5
   },
   "devDependencies": {
     "@types/node": "^24.0.3",
