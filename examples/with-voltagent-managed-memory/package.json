--- conflicted
+++ resolved
@@ -2,13 +2,8 @@
   "name": "voltagent-example-with-voltagent-managed-memory",
   "author": "",
   "dependencies": {
-<<<<<<< HEAD
     "@ai-sdk/openai": "^3.0.0",
-    "@voltagent/core": "^1.5.1",
-=======
-    "@ai-sdk/openai": "^2.0.52",
     "@voltagent/core": "^1.5.2",
->>>>>>> 44f8349c
     "@voltagent/logger": "^1.0.4",
     "@voltagent/server-hono": "^1.2.11",
     "@voltagent/voltagent-memory": "^0.1.5",
