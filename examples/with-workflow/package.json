{
  "name": "voltagent-example-with-workflow",
  "private": true,
  "keywords": [
    "voltagent",
    "ai",
    "agent",
    "workflow"
  ],
  "license": "MIT",
  "author": "",
  "type": "module",
  "scripts": {
    "build": "tsc",
    "dev": "tsx watch --env-file=.env ./src",
    "start": "node dist/index.js",
    "volt": "volt"
  },
  "dependencies": {
    "@ai-sdk/openai": "^1.3.10",
    "@voltagent/cli": "^0.1.9",
<<<<<<< HEAD
    "@voltagent/core": "^0.1.58",
    "@voltagent/postgres": "^0.1.7",
=======
    "@voltagent/core": "^0.1.59",
>>>>>>> d3f5e268
    "@voltagent/vercel-ai": "^0.1.13",
    "zod": "3.24.2"
  },
  "devDependencies": {
    "@types/node": "^22.13.5",
    "tsx": "^4.19.3",
    "typescript": "^5.8.2"
  }
}<|MERGE_RESOLUTION|>--- conflicted
+++ resolved
@@ -19,12 +19,7 @@
   "dependencies": {
     "@ai-sdk/openai": "^1.3.10",
     "@voltagent/cli": "^0.1.9",
-<<<<<<< HEAD
-    "@voltagent/core": "^0.1.58",
-    "@voltagent/postgres": "^0.1.7",
-=======
     "@voltagent/core": "^0.1.59",
->>>>>>> d3f5e268
     "@voltagent/vercel-ai": "^0.1.13",
     "zod": "3.24.2"
   },
