{
  "name": "voltagent-example-with-workflow",
  "private": true,
  "keywords": ["voltagent", "ai", "agent", "workflow"],
  "license": "MIT",
  "author": "",
  "type": "module",
  "scripts": {
    "build": "tsc",
    "dev": "tsx watch --env-file=.env ./src",
    "start": "node dist/index.js",
    "volt": "volt"
  },
  "dependencies": {
    "@ai-sdk/openai": "^1.3.10",
    "@voltagent/cli": "^0.1.9",
<<<<<<< HEAD
    "@voltagent/core": "^0.1.57",
=======
    "@voltagent/core": "^0.1.58",
>>>>>>> 642820ff
    "@voltagent/vercel-ai": "^0.1.13",
    "zod": "3.24.2"
  },
  "devDependencies": {
    "@types/node": "^22.13.5",
    "tsx": "^4.19.3",
    "typescript": "^5.8.2"
  }
}<|MERGE_RESOLUTION|>--- conflicted
+++ resolved
@@ -1,7 +1,12 @@
 {
   "name": "voltagent-example-with-workflow",
   "private": true,
-  "keywords": ["voltagent", "ai", "agent", "workflow"],
+  "keywords": [
+    "voltagent",
+    "ai",
+    "agent",
+    "workflow"
+  ],
   "license": "MIT",
   "author": "",
   "type": "module",
@@ -14,11 +19,7 @@
   "dependencies": {
     "@ai-sdk/openai": "^1.3.10",
     "@voltagent/cli": "^0.1.9",
-<<<<<<< HEAD
-    "@voltagent/core": "^0.1.57",
-=======
     "@voltagent/core": "^0.1.58",
->>>>>>> 642820ff
     "@voltagent/vercel-ai": "^0.1.13",
     "zod": "3.24.2"
   },
