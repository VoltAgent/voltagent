--- conflicted
+++ resolved
@@ -35,7 +35,6 @@
   instructions: "You are a professional translator. Preserve meaning and tone.",
 });
 
-<<<<<<< HEAD
 const simpleAgent = new Agent({
   name: "SimpleAgent",
   llm: new VercelAIProvider(),
@@ -43,8 +42,6 @@
   instructions: "You are a helpful assistant that analyzes patterns and provides insights.",
 });
 
-=======
->>>>>>> 70362f2e
 // 1. SIMPLE WORKFLOW: Email Response Generator
 // Shows basic chaining and single AI agent usage
 const emailResponseWorkflow = createWorkflowChain({
@@ -346,7 +343,6 @@
         `Path: ${data.processingPath}, Time: ${data.responseTime}ms, Escalated: ${data.escalated}`,
       );
     },
-<<<<<<< HEAD
   });
 // Signal-aware sleep function that can be interrupted
 const sleep = (ms: number, signal?: AbortSignal): Promise<void> => {
@@ -777,8 +773,6 @@
         approvedBy: data.approvedBy,
       };
     },
-=======
->>>>>>> 70362f2e
   });
 
 // Register all workflows with VoltAgent
@@ -792,107 +786,9 @@
     emailResponseWorkflow,
     contentProcessingWorkflow,
     supportAutomationWorkflow,
-<<<<<<< HEAD
     incrementingWorkflow,
     testWorkflow,
     approvalWorkflow,
     orderWorkflow,
-=======
->>>>>>> 70362f2e
   },
-});
-
-// Test the suspend/resume API with proper typing
-async function testSuspendResumeAPI() {
-  // Run the workflow without approval - it should suspend
-  console.log("=== Starting workflow without approval ===");
-  const result = await testWorkflow.run({ initialValue: 10 });
-
-  // TypeScript knows these properties exist
-  console.log("Execution ID:", result.executionId);
-  console.log("Status:", result.status);
-
-  if (result.status === "suspended") {
-    console.log("✓ Workflow suspended as expected:", result.suspension?.reason);
-    console.log("Suspended at step index:", result.suspension?.suspendedStepIndex);
-    console.log("Suspension metadata:", result.suspension?.checkpoint);
-
-    // Wait a bit before resuming
-    console.log("\n=== Waiting 2 seconds before resuming with approval ===");
-    await new Promise((resolve) => setTimeout(resolve, 2000));
-
-    // Resume with approval
-    console.log("Resuming workflow with approval...");
-    const resumed = await result.resume({
-      initialValue: 10, // Keep the same value
-      approved: true, // Now with approval
-    });
-
-    console.log("Resumed status:", resumed.status);
-
-    if (resumed.status === "completed" && resumed.result) {
-      // TypeScript knows the shape of the result
-      console.log("✓ Workflow completed successfully!");
-      console.log("Final count:", resumed.result.count);
-      console.log("Final message:", resumed.result.message);
-    } else if (resumed.status === "suspended") {
-      console.log("✗ Workflow suspended again - this shouldn't happen");
-    }
-  } else if (result.status === "completed" && result.result) {
-    console.log("Workflow completed immediately - this shouldn't happen without approval");
-    console.log("Count:", result.result.count);
-    console.log("Message:", result.result.message);
-  }
-}
-
-// Uncomment to test
-testSuspendResumeAPI().catch(console.error);
-
-async function runApprovalExample() {
-  console.log("\n=== Test 1: Small amount (auto-approved) ===");
-  const result1 = await approvalWorkflow.run({ amount: 500 });
-  console.log("Result:", result1.result);
-
-  console.log("\n=== Test 2: Large amount (needs approval) ===");
-  const result2 = await approvalWorkflow.run({ amount: 5000 });
-
-  if (result2.status === "suspended") {
-    console.log("Workflow suspended:", result2.suspension?.reason);
-
-    console.log("\nSimulating manager approval...");
-    await new Promise((resolve) => setTimeout(resolve, 1000));
-
-    console.log("Resuming with approval...");
-    // TypeScript now enforces the resume schema
-    const resumed = await result2.resume({
-      amount: 5000,
-      approved: true,
-      approverName: "John Manager",
-      approvalComments: "Approved for Q4 budget",
-    });
-
-    console.log("Final result:", resumed.result);
-  }
-}
-
-// Uncomment to run the approval example
-// runApprovalExample().catch(console.error);
-
-(async () => {
-  const execution = await orderWorkflow.run({
-    orderId: "ORD-123",
-    amount: 5000,
-  });
-
-  // The workflow is now suspended
-  console.log(execution.status); // "suspended"
-  console.log(execution.suspension); // { reason: "Awaiting manager approval..." }
-
-  // Later, resume with approval data
-  const resumed = await execution.resume({
-    approved: true,
-    approvedBy: "manager@company.com",
-  });
-
-  console.log(resumed.result);
-})();+});