--- conflicted
+++ resolved
@@ -3,18 +3,11 @@
   "author": "",
   "dependencies": {
     "@voltagent/cli": "^0.1.10",
-<<<<<<< HEAD
     "@voltagent/core": "^1.0.0-next.0",
     "@voltagent/libsql": "^1.0.0-next.0",
     "@voltagent/logger": "^0.1.4",
     "@voltagent/xsai": "^1.0.0-next.0",
-    "zod": "^3.24.2"
-=======
-    "@voltagent/core": "^0.1.84",
-    "@voltagent/logger": "^0.1.4",
-    "@voltagent/xsai": "^0.3.4",
     "zod": "^3.25.0"
->>>>>>> 489ab843
   },
   "devDependencies": {
     "@types/node": "^24.0.3",
