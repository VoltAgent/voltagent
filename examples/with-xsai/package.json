--- conflicted
+++ resolved
@@ -3,12 +3,8 @@
   "author": "",
   "dependencies": {
     "@voltagent/cli": "^0.1.10",
-<<<<<<< HEAD
-    "@voltagent/core": "^0.1.79",
+    "@voltagent/core": "^0.1.82",
     "@voltagent/libsql": "^0.1.0",
-=======
-    "@voltagent/core": "^0.1.82",
->>>>>>> 1e579894
     "@voltagent/logger": "^0.1.3",
     "@voltagent/xsai": "^0.3.2",
     "zod": "^3.24.2"
