--- conflicted
+++ resolved
@@ -5,13 +5,8 @@
     "@voltagent/cli": "^0.1.10",
     "@voltagent/core": "^0.1.82",
     "@voltagent/logger": "^0.1.3",
-<<<<<<< HEAD
-    "@voltagent/xsai": "^0.3.2",
+    "@voltagent/xsai": "^0.3.3",
     "zod": "^3.25.0"
-=======
-    "@voltagent/xsai": "^0.3.3",
-    "zod": "^3.24.2"
->>>>>>> 5968cef5
   },
   "devDependencies": {
     "@types/node": "^24.0.3",
