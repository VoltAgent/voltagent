--- conflicted
+++ resolved
@@ -24,14 +24,8 @@
   },
   "dependencies": {
     "@anthropic-ai/sdk": "^0.40.0",
-<<<<<<< HEAD
-    "@voltagent/core": "^0.1.17",
-    "zod": "^3.24.2",
-    "zod-to-json-schema": "^3.24.5"
-=======
     "@voltagent/core": "^0.1.20",
     "zod": "3.24.2"
->>>>>>> f21b336a
   },
   "devDependencies": {
     "@types/jest": "^29.5.12",
