{
  "name": "@voltagent/core",
<<<<<<< HEAD
  "description": "VoltAgent Core - AI agent framework for JavaScript",
  "version": "0.1.71",
=======
  "version": "0.1.72",
  "description": "VoltAgent Core - AI agent framework for JavaScript",
  "license": "MIT",
  "exports": {
    ".": {
      "types": "./dist/index.d.ts",
      "import": "./dist/index.mjs",
      "require": "./dist/index.js"
    }
  },
  "main": "dist/index.js",
  "module": "dist/index.mjs",
  "types": "dist/index.d.ts",
  "files": [
    "dist"
  ],
  "scripts": {
    "build": "tsup",
    "dev": "tsup --watch",
    "lint": "biome check .",
    "lint:fix": "biome check . --write",
    "test": "vitest",
    "test:coverage": "vitest run --coverage",
    "test:single": "vitest run --reporter=verbose"
  },
>>>>>>> a6ae28b3
  "dependencies": {
    "@hono/node-server": "^1.14.0",
    "@hono/node-ws": "^1.1.1",
    "@hono/swagger-ui": "^0.5.1",
    "@hono/zod-openapi": "^0.19.6",
    "@libsql/client": "^0.15.0",
    "@modelcontextprotocol/sdk": "^1.12.1",
    "@opentelemetry/api": "^1.9.0",
    "@opentelemetry/sdk-trace-base": "^2.0.0",
    "@opentelemetry/sdk-trace-node": "^2.0.0",
    "@types/ws": "^8.18.1",
    "@voltagent/internal": "^0.0.6",
    "hono": "^4.7.7",
    "ts-pattern": "^5.7.1",
    "uuid": "^9.0.1",
    "ws": "^8.18.1",
    "zod-from-json-schema": "^0.0.5"
  },
  "devDependencies": {
    "@types/node": "^24.0.3",
    "@types/uuid": "^10.0.0",
    "@vitest/coverage-v8": "^3.2.4",
    "tsup": "^8.5.0",
    "type-fest": "^4.41.0",
    "typescript": "^5.8.2",
    "vitest": "^3.2.4",
    "zod": "^3.24.2"
  },
  "exports": {
    ".": {
      "types": "./dist/index.d.ts",
      "import": "./dist/index.mjs",
      "require": "./dist/index.js"
    }
  },
  "files": [
    "dist"
  ],
  "license": "MIT",
  "main": "dist/index.js",
  "module": "dist/index.mjs",
  "peerDependencies": {
    "@voltagent/logger": "^0.1.0",
    "zod": "^3.24.2"
  },
  "peerDependenciesMeta": {
    "@voltagent/logger": {
      "optional": true
    }
  },
  "scripts": {
    "build": "tsup",
    "dev": "tsup --watch",
    "lint": "biome check .",
    "lint:fix": "biome check . --write",
    "test": "vitest",
    "test:coverage": "vitest run --coverage",
    "test:single": "vitest run --reporter=verbose"
  },
  "types": "dist/index.d.ts"
}<|MERGE_RESOLUTION|>--- conflicted
+++ resolved
@@ -1,35 +1,7 @@
 {
   "name": "@voltagent/core",
-<<<<<<< HEAD
   "description": "VoltAgent Core - AI agent framework for JavaScript",
-  "version": "0.1.71",
-=======
   "version": "0.1.72",
-  "description": "VoltAgent Core - AI agent framework for JavaScript",
-  "license": "MIT",
-  "exports": {
-    ".": {
-      "types": "./dist/index.d.ts",
-      "import": "./dist/index.mjs",
-      "require": "./dist/index.js"
-    }
-  },
-  "main": "dist/index.js",
-  "module": "dist/index.mjs",
-  "types": "dist/index.d.ts",
-  "files": [
-    "dist"
-  ],
-  "scripts": {
-    "build": "tsup",
-    "dev": "tsup --watch",
-    "lint": "biome check .",
-    "lint:fix": "biome check . --write",
-    "test": "vitest",
-    "test:coverage": "vitest run --coverage",
-    "test:single": "vitest run --reporter=verbose"
-  },
->>>>>>> a6ae28b3
   "dependencies": {
     "@hono/node-server": "^1.14.0",
     "@hono/node-ws": "^1.1.1",
