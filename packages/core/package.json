{
  "name": "@voltagent/core",
  "version": "0.1.72",
  "description": "VoltAgent Core - AI agent framework for JavaScript",
  "license": "MIT",
  "exports": {
    ".": {
      "types": "./dist/index.d.ts",
      "import": "./dist/index.mjs",
      "require": "./dist/index.js"
    }
  },
  "main": "dist/index.js",
  "module": "dist/index.mjs",
  "types": "dist/index.d.ts",
  "files": [
    "dist"
  ],
  "scripts": {
    "build": "tsup",
    "dev": "tsup --watch",
    "lint": "biome check .",
    "lint:fix": "biome check . --write",
<<<<<<< HEAD
    "test": "vitest --typecheck",
    "test:coverage": "vitest run --coverage --typecheck",
    "typecheck": "tsc --noEmit"
=======
    "test": "vitest",
    "test:coverage": "vitest run --coverage",
    "test:single": "vitest run --reporter=verbose"
>>>>>>> 376b6972
  },
  "dependencies": {
    "@hono/node-server": "^1.14.0",
    "@hono/node-ws": "^1.1.1",
    "@hono/swagger-ui": "^0.5.1",
    "@hono/zod-openapi": "^0.19.6",
    "@libsql/client": "^0.15.0",
    "@modelcontextprotocol/sdk": "^1.12.1",
    "@opentelemetry/api": "^1.9.0",
    "@opentelemetry/sdk-trace-base": "^2.0.0",
    "@opentelemetry/sdk-trace-node": "^2.0.0",
    "@types/ws": "^8.18.1",
    "@voltagent/internal": "^0.0.6",
    "hono": "^4.7.7",
    "ts-pattern": "^5.7.1",
    "uuid": "^9.0.1",
    "ws": "^8.18.1",
    "zod-from-json-schema": "^0.0.5"
  },
  "devDependencies": {
    "@types/node": "^20.19.0",
    "@types/uuid": "^9.0.8",
    "@vitest/coverage-v8": "^3.2.4",
    "tsup": "^6.7.0",
    "type-fest": "^4.41.0",
    "typescript": "^5.0.4",
    "vitest": "^3.2.4",
    "zod": "3.24.2"
  },
  "peerDependencies": {
    "@voltagent/logger": "^0.1.0",
    "zod": "^3.24.2"
  },
  "peerDependenciesMeta": {
    "@voltagent/logger": {
      "optional": true
    }
  }
}<|MERGE_RESOLUTION|>--- conflicted
+++ resolved
@@ -21,15 +21,10 @@
     "dev": "tsup --watch",
     "lint": "biome check .",
     "lint:fix": "biome check . --write",
-<<<<<<< HEAD
     "test": "vitest --typecheck",
     "test:coverage": "vitest run --coverage --typecheck",
+    "test:single": "vitest run --reporter=verbose",
     "typecheck": "tsc --noEmit"
-=======
-    "test": "vitest",
-    "test:coverage": "vitest run --coverage",
-    "test:single": "vitest run --reporter=verbose"
->>>>>>> 376b6972
   },
   "dependencies": {
     "@hono/node-server": "^1.14.0",
