--- conflicted
+++ resolved
@@ -16,14 +16,10 @@
     "@opentelemetry/sdk-trace-base": "^2.0.0",
     "@opentelemetry/sdk-trace-node": "^2.0.0",
     "@opentelemetry/semantic-conventions": "^1.28.0",
-<<<<<<< HEAD
     "@voltagent/documents": "workspace:*",
-    "@voltagent/internal": "^0.0.12",
-=======
     "@voltagent/internal": "^1.0.2",
     "fast-glob": "^3.3.3",
     "micromatch": "^4.0.8",
->>>>>>> b841593b
     "ts-pattern": "^5.7.1",
     "type-fest": "^4.41.0",
     "uuid": "^9.0.1",
