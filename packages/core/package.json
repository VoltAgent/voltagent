--- conflicted
+++ resolved
@@ -35,12 +35,8 @@
     "@opentelemetry/sdk-trace-base": "^2.0.0",
     "@opentelemetry/sdk-trace-node": "^2.0.0",
     "@types/ws": "^8.18.1",
-<<<<<<< HEAD
-    "@voltagent/internal": "^0.0.4",
+    "@voltagent/internal": "^0.0.5",
     "@voltagent/logger": "^0.0.1",
-=======
-    "@voltagent/internal": "^0.0.5",
->>>>>>> e9011f09
     "hono": "^4.7.7",
     "ts-pattern": "^5.7.1",
     "uuid": "^9.0.1",
