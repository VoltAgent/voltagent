{
  "name": "@voltagent/core",
  "description": "VoltAgent Core - AI agent framework for JavaScript",
<<<<<<< HEAD
  "version": "0.1.86",
=======
  "version": "1.0.0-next.2",
>>>>>>> 51fa08fd
  "dependencies": {
    "@modelcontextprotocol/sdk": "^1.12.1",
    "@opentelemetry/api": "^1.9.0",
    "@opentelemetry/api-logs": "^0.204.0",
    "@opentelemetry/core": "^2.0.0",
    "@opentelemetry/exporter-logs-otlp-http": "^0.204.0",
    "@opentelemetry/exporter-trace-otlp-http": "^0.203.0",
    "@opentelemetry/resources": "^2.0.0",
    "@opentelemetry/sdk-logs": "^0.204.0",
    "@opentelemetry/sdk-trace-base": "^2.0.0",
    "@opentelemetry/sdk-trace-node": "^2.0.0",
    "@opentelemetry/semantic-conventions": "^1.28.0",
    "@voltagent/internal": "^0.0.9",
    "ts-pattern": "^5.7.1",
    "uuid": "^9.0.1",
    "zod-from-json-schema": "^0.0.5"
  },
  "devDependencies": {
    "@ai-sdk/provider-utils": "^3.0.0",
    "@types/node": "^24.2.1",
    "@types/uuid": "^10.0.0",
    "@vitest/coverage-v8": "^3.2.4",
    "ai": "^5.0.12",
    "tsup": "^8.5.0",
    "type-fest": "^4.41.0",
    "typescript": "^5.8.2",
    "vitest": "^3.2.4",
    "zod": "^3.25.0"
  },
  "exports": {
    ".": {
      "import": {
        "types": "./dist/index.d.mts",
        "default": "./dist/index.mjs"
      },
      "require": {
        "types": "./dist/index.d.ts",
        "default": "./dist/index.js"
      }
    }
  },
  "files": [
    "dist"
  ],
  "license": "MIT",
  "main": "dist/index.js",
  "module": "dist/index.mjs",
  "peerDependencies": {
    "@voltagent/logger": "^1.0.0-next.0",
    "ai": "^5.0.0",
    "zod": "^3.25.0"
  },
  "peerDependenciesMeta": {
    "@voltagent/logger": {
      "optional": true
    }
  },
  "scripts": {
    "attw": "attw --pack",
    "build": "tsup",
    "dev": "tsup --watch",
    "lint": "biome check .",
    "lint:fix": "biome check . --write",
    "publint": "publint --strict",
    "test": "vitest --reporter=hanging-process --reporter=default --typecheck",
    "test:coverage": "vitest run --coverage --typecheck",
    "test:single": "vitest run --reporter=verbose",
    "typecheck": "tsc --noEmit"
  },
  "types": "dist/index.d.ts"
}<|MERGE_RESOLUTION|>--- conflicted
+++ resolved
@@ -1,11 +1,7 @@
 {
   "name": "@voltagent/core",
   "description": "VoltAgent Core - AI agent framework for JavaScript",
-<<<<<<< HEAD
-  "version": "0.1.86",
-=======
   "version": "1.0.0-next.2",
->>>>>>> 51fa08fd
   "dependencies": {
     "@modelcontextprotocol/sdk": "^1.12.1",
     "@opentelemetry/api": "^1.9.0",
