import type {
  ModelMessage,
  ProviderOptions,
  SystemModelMessage,
  ToolCallOptions,
} from "@ai-sdk/provider-utils";
import type { Span } from "@opentelemetry/api";
import { SpanKind, SpanStatusCode } from "@opentelemetry/api";
import type { Logger } from "@voltagent/internal";
import { safeStringify } from "@voltagent/internal/utils";
import type {
  StreamTextResult as AIStreamTextResult,
  CallSettings,
  GenerateObjectResult,
  GenerateTextResult,
  LanguageModel,
  StepResult,
  ToolSet,
  UIMessage,
} from "ai";
import {
  type AsyncIterableStream,
  type CallWarning,
  type FinishReason,
  type LanguageModelUsage,
  type Output,
  convertToModelMessages,
  createTextStreamResponse,
  createUIMessageStream,
  createUIMessageStreamResponse,
  generateObject,
  generateText,
  pipeTextStreamToResponse,
  pipeUIMessageStreamToResponse,
  stepCountIs,
  streamObject,
  streamText,
} from "ai";
import { z } from "zod";
import { LogEvents, LoggerProxy } from "../logger";
import { ActionType, buildAgentLogMessage } from "../logger/message-builder";
import type { Memory, MemoryUpdateMode } from "../memory";
import { MemoryManager } from "../memory/manager/memory-manager";
import { type VoltAgentObservability, createVoltAgentObservability } from "../observability";
import { AgentRegistry } from "../registries/agent-registry";
import type { BaseRetriever } from "../retriever/retriever";
import type { Tool, Toolkit } from "../tool";
import { createTool } from "../tool";
import { ToolManager } from "../tool/manager";
import { randomUUID } from "../utils/id";
import { convertModelMessagesToUIMessages } from "../utils/message-converter";
import { NodeType, createNodeId } from "../utils/node-utils";
import { convertUsage } from "../utils/usage-converter";
import type { Voice } from "../voice";
import { VoltOpsClient as VoltOpsClientClass } from "../voltops/client";
import type { VoltOpsClient } from "../voltops/client";
import type { PromptContent, PromptHelper } from "../voltops/types";
import {
  createAbortError,
  createBailError,
  createVoltAgentError,
  isBailError,
  isClientHTTPError,
  isToolDeniedError,
} from "./errors";
import {
  type AgentEvalHost,
  type EnqueueEvalScoringArgs,
  enqueueEvalScoring as enqueueEvalScoringHelper,
} from "./eval";
import type { AgentHooks } from "./hooks";
import { AgentTraceContext, addModelAttributesToSpan } from "./open-telemetry/trace-context";
import type {
  BaseMessage,
  BaseTool,
  StepWithContent,
  ToolExecuteOptions,
  UsageInfo,
} from "./providers/base/types";
export type { AgentHooks } from "./hooks";
import { P, match } from "ts-pattern";
import type { StopWhen } from "../ai-types";
import type { SamplingPolicy } from "../eval/runtime";
import { ConversationBuffer } from "./conversation-buffer";
import {
  type NormalizedInputGuardrail,
  type NormalizedOutputGuardrail,
  runInputGuardrails as executeInputGuardrails,
  runOutputGuardrails as executeOutputGuardrails,
  normalizeInputGuardrailList,
  normalizeOutputGuardrailList,
} from "./guardrail";
import { MemoryPersistQueue } from "./memory-persist-queue";
import { sanitizeMessagesForModel } from "./message-normalizer";
import {
  type GuardrailPipeline,
  createAsyncIterableReadable,
  createGuardrailPipeline,
} from "./streaming/guardrail-stream";
import { SubAgentManager } from "./subagent";
import type { SubAgentConfig } from "./subagent/types";
import type { VoltAgentTextStreamPart } from "./subagent/types";
import type {
  AgentEvalConfig,
  AgentEvalOperationType,
  AgentFullState,
  AgentGuardrailState,
  AgentOptions,
  DynamicValue,
  DynamicValueOptions,
  InputGuardrail,
  InstructionsDynamicValue,
  OperationContext,
  OutputGuardrail,
  SupervisorConfig,
} from "./types";

const BUFFER_CONTEXT_KEY = Symbol("conversationBuffer");
const QUEUE_CONTEXT_KEY = Symbol("memoryPersistQueue");

// ============================================================================
// Types
// ============================================================================

/**
 * Context input type that accepts both Map and plain object
 */
export type ContextInput = Map<string | symbol, unknown> | Record<string | symbol, unknown>;

/**
 * Converts context input to Map
 */
function toContextMap(context?: ContextInput): Map<string | symbol, unknown> | undefined {
  if (!context) return undefined;
  return context instanceof Map ? context : new Map(Object.entries(context));
}

/**
 * Agent context with comprehensive tracking
 */
// AgentContext removed; OperationContext is used directly throughout

// AgentHooks type is defined in './hooks' and uses OperationContext

/**
 * Extended StreamTextResult that includes context
 */
export interface StreamTextResultWithContext<
  TOOLS extends ToolSet = Record<string, any>,
  PARTIAL_OUTPUT = any,
> {
  // All methods from AIStreamTextResult
  readonly text: AIStreamTextResult<TOOLS, PARTIAL_OUTPUT>["text"];
  readonly textStream: AIStreamTextResult<TOOLS, PARTIAL_OUTPUT>["textStream"];
  readonly fullStream: AsyncIterable<VoltAgentTextStreamPart<TOOLS>>;
  readonly usage: AIStreamTextResult<TOOLS, PARTIAL_OUTPUT>["usage"];
  readonly finishReason: AIStreamTextResult<TOOLS, PARTIAL_OUTPUT>["finishReason"];
  // Experimental partial output stream for streaming structured objects
  readonly experimental_partialOutputStream?: AIStreamTextResult<
    TOOLS,
    PARTIAL_OUTPUT
  >["experimental_partialOutputStream"];
  toUIMessageStream: AIStreamTextResult<TOOLS, PARTIAL_OUTPUT>["toUIMessageStream"];
  toUIMessageStreamResponse: AIStreamTextResult<TOOLS, PARTIAL_OUTPUT>["toUIMessageStreamResponse"];
  pipeUIMessageStreamToResponse: AIStreamTextResult<
    TOOLS,
    PARTIAL_OUTPUT
  >["pipeUIMessageStreamToResponse"];
  pipeTextStreamToResponse: AIStreamTextResult<TOOLS, PARTIAL_OUTPUT>["pipeTextStreamToResponse"];
  toTextStreamResponse: AIStreamTextResult<TOOLS, PARTIAL_OUTPUT>["toTextStreamResponse"];
  // Additional context field
  context: Map<string | symbol, unknown>;
}

/**
 * Extended StreamObjectResult that includes context
 */
export interface StreamObjectResultWithContext<T> {
  // Delegate to original streamObject result properties
  readonly object: Promise<T>;
  readonly partialObjectStream: ReadableStream<Partial<T>>;
  readonly textStream: AsyncIterableStream<string>;
  readonly warnings: Promise<CallWarning[] | undefined>;
  readonly usage: Promise<LanguageModelUsage>;
  readonly finishReason: Promise<FinishReason>;
  // Response conversion methods
  pipeTextStreamToResponse(response: any, init?: ResponseInit): void;
  toTextStreamResponse(init?: ResponseInit): Response;
  // Additional context field
  context: Map<string | symbol, unknown>;
}

/**
 * Extended GenerateTextResult that includes context
 */
export type GenerateTextResultWithContext<
  TOOLS extends ToolSet = Record<string, any>,
  OUTPUT = any,
> = GenerateTextResult<TOOLS, OUTPUT> & {
  // Additional context field
  context: Map<string | symbol, unknown>;
};

/**
 * Extended GenerateObjectResult that includes context
 */
export interface GenerateObjectResultWithContext<T> extends GenerateObjectResult<T> {
  // Additional context field
  context: Map<string | symbol, unknown>;
}

function cloneGenerateTextResultWithContext<
  TOOLS extends ToolSet = Record<string, any>,
  OUTPUT = any,
>(
  result: GenerateTextResult<TOOLS, OUTPUT>,
  overrides: Pick<GenerateTextResultWithContext<TOOLS, OUTPUT>, "text" | "context">,
): GenerateTextResultWithContext<TOOLS, OUTPUT> {
  const prototype = Object.getPrototypeOf(result);
  const clone = Object.create(prototype) as GenerateTextResultWithContext<TOOLS, OUTPUT>;
  const descriptors = Object.getOwnPropertyDescriptors(result);
  const overrideKeys = new Set(Object.keys(overrides));
  const baseDescriptors = Object.fromEntries(
    Object.entries(descriptors).filter(([key]) => !overrideKeys.has(key)),
  ) as PropertyDescriptorMap;

  Object.defineProperties(clone, baseDescriptors);

  for (const key of Object.keys(overrides) as Array<keyof typeof overrides>) {
    Object.defineProperty(clone, key, {
      value: overrides[key],
      writable: true,
      configurable: true,
      enumerable: true,
    });
  }

  return clone;
}

/**
 * Base options for all generation methods
 * Extends AI SDK's CallSettings for full compatibility
 */
export interface BaseGenerationOptions extends Partial<CallSettings> {
  // === VoltAgent Specific ===
  // Context
  userId?: string;
  conversationId?: string;
  context?: ContextInput;
  elicitation?: (request: unknown) => Promise<unknown>;

  // Parent tracking
  parentAgentId?: string;
  parentOperationContext?: OperationContext;
  parentSpan?: Span; // Optional parent span for OpenTelemetry context propagation

  // Memory
  contextLimit?: number;

  // Semantic memory options
  semanticMemory?: {
    enabled?: boolean;
    semanticLimit?: number;
    semanticThreshold?: number;
    mergeStrategy?: "prepend" | "append" | "interleave";
  };

  // Steps control
  maxSteps?: number;
  /**
   * Custom stop condition for ai-sdk step execution.
   * When provided, this overrides VoltAgent's default `stepCountIs(maxSteps)`.
   * Use with care: incorrect predicates can cause early termination or
   * unbounded loops depending on provider behavior and tool usage.
   */
  stopWhen?: StopWhen;

  // Tools (can provide additional tools dynamically)
  tools?: (Tool<any, any> | Toolkit)[];

  // Hooks (can override agent hooks)
  hooks?: AgentHooks;

  // Guardrails (can override agent-level guardrails)
  inputGuardrails?: InputGuardrail[];
  outputGuardrails?: OutputGuardrail<any>[];

  // Provider-specific options
  providerOptions?: ProviderOptions;

  // Experimental output (for structured generation)
  experimental_output?: ReturnType<typeof Output.object> | ReturnType<typeof Output.text>;

  // === Inherited from AI SDK CallSettings ===
  // maxOutputTokens, temperature, topP, topK,
  // presencePenalty, frequencyPenalty, stopSequences,
  // seed, maxRetries, abortSignal, headers
}

export type GenerateTextOptions = BaseGenerationOptions;
export type StreamTextOptions = BaseGenerationOptions & {
  onFinish?: (result: any) => void | Promise<void>;
};
export type GenerateObjectOptions = BaseGenerationOptions;
export type StreamObjectOptions = BaseGenerationOptions & {
  onFinish?: (result: any) => void | Promise<void>;
};

// ============================================================================
// Agent Implementation
// ============================================================================

export class Agent {
  readonly id: string;
  readonly name: string;
  readonly purpose?: string;
  readonly instructions: InstructionsDynamicValue;
  readonly model: LanguageModel | DynamicValue<LanguageModel>;
  readonly dynamicTools?: DynamicValue<(Tool<any, any> | Toolkit)[]>;
  readonly hooks: AgentHooks;
  readonly temperature?: number;
  readonly maxOutputTokens?: number;
  readonly maxSteps: number;
  readonly stopWhen?: StopWhen;
  readonly markdown: boolean;
  readonly voice?: Voice;
  readonly retriever?: BaseRetriever;
  readonly supervisorConfig?: SupervisorConfig;
  private readonly context?: Map<string | symbol, unknown>;

  private readonly logger: Logger;
  private readonly memoryManager: MemoryManager;
  private readonly memory?: Memory | false;
  private defaultObservability?: VoltAgentObservability;
  private readonly toolManager: ToolManager;
  private readonly subAgentManager: SubAgentManager;
  private readonly voltOpsClient?: VoltOpsClient;
  private readonly prompts?: PromptHelper;
  private readonly evalConfig?: AgentEvalConfig;
  private readonly inputGuardrails: NormalizedInputGuardrail[];
  private readonly outputGuardrails: NormalizedOutputGuardrail[];

  constructor(options: AgentOptions) {
    this.id = options.id || options.name;
    this.name = options.name;
    this.purpose = options.purpose;
    this.instructions = options.instructions;
    this.model = options.model;
    this.dynamicTools = typeof options.tools === "function" ? options.tools : undefined;
    this.hooks = options.hooks || {};
    this.temperature = options.temperature;
    this.maxOutputTokens = options.maxOutputTokens;
    this.maxSteps = options.maxSteps || 5;
    this.stopWhen = options.stopWhen;
    this.markdown = options.markdown ?? false;
    this.voice = options.voice;
    this.retriever = options.retriever;
    this.supervisorConfig = options.supervisorConfig;
    this.context = toContextMap(options.context);
    this.voltOpsClient = options.voltOpsClient;
    this.evalConfig = options.eval;
    this.inputGuardrails = normalizeInputGuardrailList(options.inputGuardrails || []);
    this.outputGuardrails = normalizeOutputGuardrailList(options.outputGuardrails || []);

    // Initialize logger - always use LoggerProxy for consistency
    // If external logger is provided, it will be used by LoggerProxy
    this.logger = new LoggerProxy(
      {
        component: "agent",
        agentId: this.id,
        modelName: this.getModelName(),
      },
      options.logger,
    );

    // Log agent creation
    this.logger.debug(`Agent created: ${this.name}`, {
      event: LogEvents.AGENT_CREATED,
      agentId: this.id,
      model: this.getModelName(),
      hasTools: !!options.tools,
      hasMemory: options.memory !== false,
      hasSubAgents: !!(options.subAgents && options.subAgents.length > 0),
    });

    // Store Memory
    this.memory = options.memory;

    // Initialize memory manager
    this.memoryManager = new MemoryManager(this.id, this.memory, {}, this.logger);

    // Initialize tool manager with static tools
    const staticTools = typeof options.tools === "function" ? [] : options.tools;
    this.toolManager = new ToolManager(staticTools, this.logger);
    if (options.toolkits) {
      this.toolManager.addItems(options.toolkits);
    }

    // Initialize sub-agent manager
    this.subAgentManager = new SubAgentManager(
      this.name,
      options.subAgents || [],
      this.supervisorConfig,
    );

    // Initialize prompts helper with VoltOpsClient (agent's own or global)
    // Priority 1: Agent's own VoltOpsClient
    // Priority 2: Global VoltOpsClient from registry
    const voltOpsClient =
      this.voltOpsClient || AgentRegistry.getInstance().getGlobalVoltOpsClient();
    if (voltOpsClient) {
      this.prompts = voltOpsClient.createPromptHelper(this.id);
    }
  }

  // ============================================================================
  // Public API Methods
  // ============================================================================

  /**
   * Generate text response
   */
  async generateText(
    input: string | UIMessage[] | BaseMessage[],
    options?: GenerateTextOptions,
  ): Promise<GenerateTextResultWithContext> {
    const startTime = Date.now();
    const oc = this.createOperationContext(input, options);
    const methodLogger = oc.logger;

    // Wrap entire execution in root span for trace context
    const rootSpan = oc.traceContext.getRootSpan();
    return await oc.traceContext.withSpan(rootSpan, async () => {
      const guardrailSet = this.resolveGuardrailSets(options);
      const buffer = this.getConversationBuffer(oc);
      const persistQueue = this.getMemoryPersistQueue(oc);
      let effectiveInput: typeof input = input;
      try {
        effectiveInput = await executeInputGuardrails(
          input,
          oc,
          guardrailSet.input,
          "generateText",
          this,
        );

        const { messages, uiMessages, model, tools, maxSteps } = await this.prepareExecution(
          effectiveInput,
          oc,
          options,
        );

        const modelName = this.getModelName();
        const contextLimit = options?.contextLimit;

        // Add model attributes and all options
        addModelAttributesToSpan(
          rootSpan,
          modelName,
          options,
          this.maxOutputTokens,
          this.temperature,
        );

        // Add context to span
        const contextMap = Object.fromEntries(oc.context.entries());
        if (Object.keys(contextMap).length > 0) {
          rootSpan.setAttribute("agent.context", safeStringify(contextMap));
        }

        // Add messages (serialize to JSON string)
        rootSpan.setAttribute("agent.messages", safeStringify(messages));
        rootSpan.setAttribute("agent.messages.ui", safeStringify(uiMessages));

        // Add agent state snapshot for remote observability
        const agentState = this.getFullState();
        rootSpan.setAttribute("agent.stateSnapshot", safeStringify(agentState));

        // Log generation start with only event-specific context
        methodLogger.debug(
          buildAgentLogMessage(
            this.name,
            ActionType.GENERATION_START,
            `Starting text generation with ${modelName}`,
          ),
          {
            event: LogEvents.AGENT_GENERATION_STARTED,
            operationType: "text",
            contextLimit,
            memoryEnabled: !!this.memoryManager.getMemory(),
            model: modelName,
            messageCount: messages?.length || 0,
            input: effectiveInput,
          },
        );

        // Call hooks
        await this.getMergedHooks(options).onStart?.({ agent: this, context: oc });

        // Event tracking now handled by OpenTelemetry spans

        // Setup abort signal listener
        this.setupAbortSignalListener(oc);

        methodLogger.debug("Starting agent llm call");

        methodLogger.debug("[LLM] - Generating text", {
          messages: messages.map((msg) => ({
            role: msg.role,
            content: msg.content,
          })),
          maxSteps,
          tools: tools ? Object.keys(tools) : [],
        });

        // Extract VoltAgent-specific options
        const {
          userId,
          conversationId,
          context, // Explicitly exclude to prevent collision with AI SDK's future 'context' field
          parentAgentId,
          parentOperationContext,
          hooks,
          maxSteps: userMaxSteps,
          tools: userTools,
          experimental_output,
          providerOptions,
          ...aiSDKOptions
        } = options || {};

        const result = await generateText({
          model,
          messages,
          tools,
          // Default values
          temperature: this.temperature,
          maxOutputTokens: this.maxOutputTokens,
          maxRetries: 3,
          stopWhen: options?.stopWhen ?? this.stopWhen ?? stepCountIs(maxSteps),
          // User overrides from AI SDK options
          ...aiSDKOptions,
          // Experimental output if provided
          experimental_output,
          // Provider-specific options
          providerOptions,
          // VoltAgent controlled (these should not be overridden)
          abortSignal: oc.abortController.signal,
          onStepFinish: this.createStepHandler(oc, options),
        });

        await persistQueue.flush(buffer, oc);

        const usageInfo = convertUsage(result.usage);
        const finalText = await executeOutputGuardrails({
          output: result.text,
          operationContext: oc,
          guardrails: guardrailSet.output,
          operation: "generateText",
          agent: this,
          metadata: {
            usage: usageInfo,
            finishReason: result.finishReason ?? null,
            warnings: result.warnings ?? null,
          },
        });

        await this.getMergedHooks(options).onEnd?.({
          conversationId: oc.conversationId || "",
          agent: this,
          output: {
            text: finalText,
            usage: usageInfo,
            providerResponse: result.response,
            finishReason: result.finishReason,
            warnings: result.warnings,
            context: oc.context,
          },
          error: undefined,
          context: oc,
        });

        // Log successful completion with usage details
        const providerUsage = result.usage;
        const tokenInfo = providerUsage ? `${providerUsage.totalTokens} tokens` : "no usage data";
        methodLogger.debug(
          buildAgentLogMessage(
            this.name,
            ActionType.GENERATION_COMPLETE,
            `Text generation completed (${tokenInfo})`,
          ),
          {
            event: LogEvents.AGENT_GENERATION_COMPLETED,
            duration: Date.now() - startTime,
            finishReason: result.finishReason,
            usage: result.usage,
            toolCalls: result.toolCalls?.length || 0,
            text: finalText,
          },
        );

        // Add usage to span
        this.setTraceContextUsage(oc.traceContext, result.usage);
        oc.traceContext.setOutput(finalText);
        oc.traceContext.setFinishReason(result.finishReason);

        // Check if stopped by maxSteps
        if (result.steps && result.steps.length >= maxSteps) {
          oc.traceContext.setStopConditionMet(result.steps.length, maxSteps);
        }

        // Set output in operation context
        oc.output = finalText;

        this.enqueueEvalScoring({
          oc,
          output: finalText,
          operation: "generateText",
          metadata: {
            finishReason: result.finishReason,
            usage: result.usage ? JSON.parse(safeStringify(result.usage)) : undefined,
            toolCalls: result.toolCalls,
          },
        });

        // Close span after scheduling scorers
        oc.traceContext.end("completed");

        return cloneGenerateTextResultWithContext(result, {
          text: finalText,
          context: oc.context,
        });
      } catch (error) {
        // Check if this is a BailError (subagent early termination via abort)
        if (isBailError(error as Error)) {
          // Retrieve bailed result from systemContext
          const bailedResult = oc.systemContext.get("bailedResult") as
            | { agentName: string; response: string }
            | undefined;

          if (bailedResult) {
            methodLogger.info("Using bailed subagent result as final output (from abort)", {
              event: LogEvents.AGENT_GENERATION_COMPLETED,
              agentName: bailedResult.agentName,
              bailed: true,
            });

            const usageInfo: UsageInfo = {
              promptTokens: 0,
              completionTokens: 0,
              totalTokens: 0,
            };

            // Apply guardrails to bailed result
            const finalText = await executeOutputGuardrails({
              output: bailedResult.response,
              operationContext: oc,
              guardrails: guardrailSet.output,
              operation: "generateText",
              agent: this,
              metadata: {
                usage: usageInfo,
                finishReason: "bail" as any,
                warnings: null,
              },
            });

            // Call onEnd hook
            await this.getMergedHooks(options).onEnd?.({
              conversationId: oc.conversationId || "",
              agent: this,
              output: {
                text: finalText,
                usage: usageInfo,
                providerResponse: undefined as any,
                finishReason: "bail" as any,
                warnings: undefined,
                context: oc.context,
              },
              error: undefined,
              context: oc,
            });

            // Return bailed result as successful generation
            return {
              text: finalText,
              usage: usageInfo,
              finishReason: "bail" as any,
              warnings: undefined,
              response: {} as any,
              operationContext: oc,
              context: oc.context,
            } as any;
          }
        }

        await this.flushPendingMessagesOnError(oc).catch(() => {});
        return this.handleError(error as Error, oc, options, startTime);
      }
    });
  }

  /**
   * Stream text response
   */
  async streamText(
    input: string | UIMessage[] | BaseMessage[],
    options?: StreamTextOptions,
  ): Promise<StreamTextResultWithContext> {
    const startTime = Date.now();
    const oc = this.createOperationContext(input, options);

    // Wrap entire execution in root span to ensure all logs have trace context
    const rootSpan = oc.traceContext.getRootSpan();
    return await oc.traceContext.withSpan(rootSpan, async () => {
      const methodLogger = oc.logger; // Extract logger with executionId
      const guardrailSet = this.resolveGuardrailSets(options);
      const buffer = this.getConversationBuffer(oc);
      const persistQueue = this.getMemoryPersistQueue(oc);
      let effectiveInput: typeof input = input;
      try {
        effectiveInput = await executeInputGuardrails(
          input,
          oc,
          guardrailSet.input,
          "streamText",
          this,
        );

        // No need to initialize stream collection anymore - we'll use UIMessageStreamWriter

        const { messages, uiMessages, model, tools, maxSteps } = await this.prepareExecution(
          effectiveInput,
          oc,
          options,
        );

        const modelName = this.getModelName();
        const contextLimit = options?.contextLimit;

        // Add model attributes to root span if TraceContext exists
        // Input is now set during TraceContext creation in createContext
        if (oc.traceContext) {
          const rootSpan = oc.traceContext.getRootSpan();
          // Add model attributes and all options
          addModelAttributesToSpan(
            rootSpan,
            modelName,
            options,
            this.maxOutputTokens,
            this.temperature,
          );

          // Add context to span
          const contextMap = Object.fromEntries(oc.context.entries());
          if (Object.keys(contextMap).length > 0) {
            rootSpan.setAttribute("agent.context", safeStringify(contextMap));
          }

          // Add messages (serialize to JSON string)
          rootSpan.setAttribute("agent.messages", safeStringify(messages));
          rootSpan.setAttribute("agent.messages.ui", safeStringify(uiMessages));

          // Add agent state snapshot for remote observability
          const agentState = this.getFullState();
          rootSpan.setAttribute("agent.stateSnapshot", safeStringify(agentState));
        }

        // Log stream start
        methodLogger.debug(
          buildAgentLogMessage(
            this.name,
            ActionType.STREAM_START,
            `Starting stream generation with ${modelName}`,
          ),
          {
            event: LogEvents.AGENT_STREAM_STARTED,
            operationType: "stream",
            contextLimit,
            memoryEnabled: !!this.memoryManager.getMemory(),
            model: modelName,
            messageCount: messages?.length || 0,
            input: effectiveInput,
          },
        );

        // Call hooks
        await this.getMergedHooks(options).onStart?.({ agent: this, context: oc });

        // Event tracking now handled by OpenTelemetry spans

        // Setup abort signal listener
        this.setupAbortSignalListener(oc);

        // Extract VoltAgent-specific options
        const {
          userId,
          conversationId,
          context, // Explicitly exclude to prevent collision with AI SDK's future 'context' field
          parentAgentId,
          parentOperationContext,
          hooks,
          maxSteps: userMaxSteps,
          tools: userTools,
          onFinish: userOnFinish,
          experimental_output,
          providerOptions,
          ...aiSDKOptions
        } = options || {};

        const guardrailStreamingEnabled = guardrailSet.output.length > 0;

        let guardrailPipeline: GuardrailPipeline | null = null;
        let sanitizedTextPromise!: Promise<string>;

        const result = streamText({
          model,
          messages,
          tools,
          // Default values
          temperature: this.temperature,
          maxOutputTokens: this.maxOutputTokens,
          maxRetries: 3,
          stopWhen: options?.stopWhen ?? this.stopWhen ?? stepCountIs(maxSteps),
          // User overrides from AI SDK options
          ...aiSDKOptions,
          // Experimental output if provided
          experimental_output,
          // Provider-specific options
          providerOptions,
          // VoltAgent controlled (these should not be overridden)
          abortSignal: oc.abortController.signal,
          onStepFinish: this.createStepHandler(oc, options),
          onError: (errorData) => {
            // Handle nested error structure from OpenAI and other providers
            // The error might be directly the error or wrapped in { error: ... }
            const actualError = (errorData as any)?.error || errorData;

            // Check if this is a BailError (subagent early termination)
            // This is not a real error - it's a signal that execution should stop
            if (isBailError(actualError)) {
              methodLogger.info("Stream aborted due to subagent bail (not an error)", {
                agentName: actualError.agentName,
                event: LogEvents.AGENT_GENERATION_COMPLETED,
              });

              // Don't log as error, don't call error hooks
              // onFinish will be called and will handle span ending with correct finish reason
              return;
            }

            // Log the error
            methodLogger.error("Stream error occurred", {
              error: actualError,
              agentName: this.name,
              modelName: this.getModelName(),
            });

            // History update removed - using OpenTelemetry only

            // Event tracking now handled by OpenTelemetry spans

            // Call error hooks if they exist
            this.getMergedHooks(options).onError?.({
              agent: this,
              error: actualError as Error,
              context: oc,
            });

            // Close OpenTelemetry span with error status
            oc.traceContext.end("error", actualError as Error);

            // Don't re-throw - let the error be part of the stream
            // The onError callback should return void for AI SDK compatibility
          },
          onFinish: async (finalResult) => {
            await persistQueue.flush(buffer, oc);

            // History update removed - using OpenTelemetry only

            // Event tracking now handled by OpenTelemetry spans

            // Add usage to span
            this.setTraceContextUsage(oc.traceContext, finalResult.totalUsage);

            const usage = convertUsage(finalResult.totalUsage);
            let finalText: string;

            // Check if we aborted due to subagent bail (early termination)
            const bailedResult = oc.systemContext.get("bailedResult") as
              | { agentName: string; response: string }
              | undefined;

            if (bailedResult) {
              // Use the bailed result instead of the supervisor's output
              methodLogger.info("Using bailed subagent result as final output", {
                event: LogEvents.AGENT_GENERATION_COMPLETED,
                agentName: bailedResult.agentName,
                bailed: true,
              });

              // Apply guardrails to bailed result
              if (guardrailSet.output.length > 0) {
                finalText = await executeOutputGuardrails({
                  output: bailedResult.response,
                  operationContext: oc,
                  guardrails: guardrailSet.output,
                  operation: "streamText",
                  agent: this,
                  metadata: {
                    usage,
                    finishReason: "bail" as any,
                    warnings: finalResult.warnings ?? null,
                  },
                });
              } else {
                finalText = bailedResult.response;
              }
            } else if (guardrailPipeline) {
              finalText = await sanitizedTextPromise;
            } else if (guardrailSet.output.length > 0) {
              finalText = await executeOutputGuardrails({
                output: finalResult.text,
                operationContext: oc,
                guardrails: guardrailSet.output,
                operation: "streamText",
                agent: this,
                metadata: {
                  usage,
                  finishReason: finalResult.finishReason ?? null,
                  warnings: finalResult.warnings ?? null,
                },
              });
            } else {
              finalText = finalResult.text;
            }

            const guardrailedResult =
              guardrailSet.output.length > 0 ? { ...finalResult, text: finalText } : finalResult;

            oc.traceContext.setOutput(finalText);

            // Set finish reason - override to "stop" if bailed (not "error")
            if (bailedResult) {
              oc.traceContext.setFinishReason("stop" as any);
            } else {
              oc.traceContext.setFinishReason(finalResult.finishReason);
            }

            // Check if stopped by maxSteps
            const steps = finalResult.steps;
            if (steps && steps.length >= maxSteps) {
              oc.traceContext.setStopConditionMet(steps.length, maxSteps);
            }

            // Set output in operation context
            oc.output = finalText;
            // Call hooks with standardized output (stream finish result)
            await this.getMergedHooks(options).onEnd?.({
              conversationId: oc.conversationId || "",
              agent: this,
              output: {
                text: finalText,
                usage,
                providerResponse: finalResult.response,
                finishReason: finalResult.finishReason,
                warnings: finalResult.warnings,
                context: oc.context,
              },
              error: undefined,
              context: oc,
            });

            // Call user's onFinish if it exists
            if (userOnFinish) {
              await userOnFinish(guardrailedResult);
            }

            const tokenInfo = usage ? `${usage.totalTokens} tokens` : "no usage data";
            methodLogger.debug(
              buildAgentLogMessage(
                this.name,
                ActionType.GENERATION_COMPLETE,
                `Text generation completed (${tokenInfo})`,
              ),
              {
                event: LogEvents.AGENT_GENERATION_COMPLETED,
                duration: Date.now() - startTime,
                finishReason: finalResult.finishReason,
                usage: finalResult.usage,
                toolCalls: finalResult.toolCalls?.length || 0,
                text: finalText,
              },
            );

            this.enqueueEvalScoring({
              oc,
              output: finalText,
              operation: "streamText",
              metadata: {
                finishReason: finalResult.finishReason,
                usage: finalResult.totalUsage
                  ? JSON.parse(safeStringify(finalResult.totalUsage))
                  : undefined,
                toolCalls: finalResult.toolCalls,
              },
            });

            oc.traceContext.end("completed");
          },
        });

        // Capture the agent instance for use in helpers
        type ToUIMessageStreamOptions = Parameters<typeof result.toUIMessageStream>[0];
        type ToUIMessageStreamResponseOptions = Parameters<
          typeof result.toUIMessageStreamResponse
        >[0];
        type ToUIMessageStreamReturn = ReturnType<typeof result.toUIMessageStream>;
        type UIStreamChunk = ToUIMessageStreamReturn extends AsyncIterable<infer Chunk>
          ? Chunk
          : never;

        const agent = this;

        const createBaseFullStream = (): AsyncIterable<VoltAgentTextStreamPart> => {
          // Wrap the base stream with abort handling
          const wrapWithAbortHandling = async function* (
            baseStream: AsyncIterable<VoltAgentTextStreamPart>,
          ): AsyncIterable<VoltAgentTextStreamPart> {
            const iterator = baseStream[Symbol.asyncIterator]();

            try {
              while (true) {
                // Check if aborted before reading next chunk
                if (oc.abortController.signal.aborted) {
                  // Clean exit - stream is done
                  return;
                }

                // Try to read next chunk - may throw if stream is aborted
                let iterResult: IteratorResult<VoltAgentTextStreamPart>;
                try {
                  iterResult = await iterator.next();
                } catch (error) {
                  // If aborted, reader.read() may throw AbortError - treat as clean exit
                  if (oc.abortController.signal.aborted) {
                    return; // Clean exit, no error propagation
                  }
                  // Other errors should propagate to user code
                  throw error;
                }

                const { done, value } = iterResult;

                if (done) {
                  return;
                }

                yield value;
              }
            } finally {
              // No manual cleanup needed - AI SDK's AsyncIterableStream handles
              // its own cleanup when the generator returns. Calling iterator.return()
              // would cause ERR_INVALID_STATE since the reader is already detached.
            }
          };

          if (agent.subAgentManager.hasSubAgents()) {
            const createMergedFullStream =
              async function* (): AsyncIterable<VoltAgentTextStreamPart> {
                const { readable, writable } = new TransformStream<VoltAgentTextStreamPart>();
                const writer = writable.getWriter();

                oc.systemContext.set("fullStreamWriter", writer);

                const writeParentStream = async () => {
                  try {
                    // Wrap AI SDK stream with abort handling before iterating
                    // This ensures the loop exits cleanly when abort is triggered
                    const abortAwareParentStream = wrapWithAbortHandling(result.fullStream);

                    for await (const part of abortAwareParentStream) {
                      // No manual abort check needed - wrapper handles it
                      await writer.write(part as VoltAgentTextStreamPart);
                    }
                  } finally {
                    // noop, writer closed after draining merged stream
                  }
                };

                const parentPromise = writeParentStream();
                const reader = readable.getReader();

                try {
                  while (true) {
                    // Check abort before reading
                    if (oc.abortController.signal.aborted) {
                      break;
                    }

                    const { done, value } = await reader.read();
                    if (done) break;
                    if (value !== undefined) {
                      yield value;
                    }
                  }
                } finally {
                  reader.releaseLock();
                  await parentPromise;
                  await writer.close();
                }
              };

            return createMergedFullStream();
          }

          // For non-subagent case, wrap the stream with abort handling
          return wrapWithAbortHandling(result.fullStream);
        };

        const guardrailContext = guardrailStreamingEnabled
          ? {
              guardrails: guardrailSet.output,
              agent: this,
              operationContext: oc,
              operation: "streamText" as AgentEvalOperationType,
            }
          : null;

        const baseFullStreamForPipeline = guardrailStreamingEnabled
          ? createBaseFullStream()
          : undefined;

        if (guardrailStreamingEnabled) {
          guardrailPipeline = createGuardrailPipeline(
            baseFullStreamForPipeline as AsyncIterable<VoltAgentTextStreamPart>,
            result.textStream,
            guardrailContext,
          );
          sanitizedTextPromise = guardrailPipeline.finalizePromise.then(async () => {
            const sanitized = guardrailPipeline?.runner?.getSanitizedText();
            if (typeof sanitized === "string" && sanitized.length > 0) {
              return sanitized;
            }
            // Wait for AI SDK text first (stream must complete)
            const aiSdkText = await result.text;

            // NOW check for bailed result (set during stream processing)
            const bailedResult = oc.systemContext.get("bailedResult") as
              | { agentName: string; response: string }
              | undefined;
            return bailedResult?.response || aiSdkText;
          });
        } else {
          // Wrap result.text with custom Promise that checks for bailed result
          // IMPORTANT: Wait for AI SDK text first (stream must complete/abort)
          // This ensures createStepHandler has processed tool results and set bailedResult
          sanitizedTextPromise = result.text.then((aiSdkText) => {
            // NOW check if bailed (set by createStepHandler during stream processing)
            const bailedResult = oc.systemContext.get("bailedResult") as
              | { agentName: string; response: string }
              | undefined;

            // Return bailed subagent's result instead of supervisor's (if bailed)
            return bailedResult?.response || aiSdkText;
          });
        }

        const getGuardrailAwareFullStream = (): AsyncIterable<VoltAgentTextStreamPart> => {
          if (guardrailPipeline) {
            return guardrailPipeline.fullStream;
          }
          return createBaseFullStream();
        };

        const getGuardrailAwareTextStream = (): AsyncIterableStream<string> => {
          if (guardrailPipeline) {
            return guardrailPipeline.textStream;
          }
          return result.textStream;
        };

        const getGuardrailAwareUIStream = (
          streamOptions?: ToUIMessageStreamOptions,
        ): ToUIMessageStreamReturn => {
          if (!guardrailPipeline) {
            return result.toUIMessageStream(streamOptions);
          }
          return guardrailPipeline.createUIStream(streamOptions) as ToUIMessageStreamReturn;
        };

        const createMergedUIStream = (
          streamOptions?: ToUIMessageStreamOptions,
        ): ToUIMessageStreamReturn => {
          const mergedStream = createUIMessageStream({
            execute: async ({ writer }) => {
              oc.systemContext.set("uiStreamWriter", writer);
              writer.merge(getGuardrailAwareUIStream(streamOptions));
            },
            onError: (error) => String(error),
          });

          return createAsyncIterableReadable<UIStreamChunk>(async (controller) => {
            const reader = mergedStream.getReader();
            try {
              while (true) {
                const { done, value } = await reader.read();
                if (done) break;
                if (value !== undefined) {
                  controller.enqueue(value);
                }
              }
              controller.close();
            } catch (error) {
              controller.error(error);
            } finally {
              reader.releaseLock();
            }
          });
        };

        const toUIMessageStreamSanitized = (
          streamOptions?: ToUIMessageStreamOptions,
        ): ToUIMessageStreamReturn => {
          if (agent.subAgentManager.hasSubAgents()) {
            return createMergedUIStream(streamOptions);
          }
          return getGuardrailAwareUIStream(streamOptions);
        };

        const toUIMessageStreamResponseSanitized = (
          options?: ToUIMessageStreamResponseOptions,
        ): ReturnType<typeof result.toUIMessageStreamResponse> => {
          const streamOptions = options as ToUIMessageStreamOptions | undefined;
          const stream = agent.subAgentManager.hasSubAgents()
            ? createMergedUIStream(streamOptions)
            : getGuardrailAwareUIStream(streamOptions);
          const responseInit = options ? { ...options } : {};
          return createUIMessageStreamResponse({
            stream,
            ...responseInit,
          });
        };

        const pipeUIMessageStreamToResponseSanitized = (
          response: Parameters<typeof result.pipeUIMessageStreamToResponse>[0],
          init?: Parameters<typeof result.pipeUIMessageStreamToResponse>[1],
        ): void => {
          const streamOptions = init as ToUIMessageStreamOptions | undefined;
          const stream = agent.subAgentManager.hasSubAgents()
            ? createMergedUIStream(streamOptions)
            : getGuardrailAwareUIStream(streamOptions);
          const initOptions = init ? { ...init } : {};
          pipeUIMessageStreamToResponse({
            response,
            stream,
            ...initOptions,
          });
        };

        // Create a wrapper that includes context and delegates to the original result
        const resultWithContext: StreamTextResultWithContext = {
          text: sanitizedTextPromise,
          get textStream() {
            return getGuardrailAwareTextStream();
          },
          get fullStream() {
            return getGuardrailAwareFullStream();
          },
          usage: result.usage,
          finishReason: result.finishReason,
          get experimental_partialOutputStream() {
            return result.experimental_partialOutputStream;
          },
          toUIMessageStream: toUIMessageStreamSanitized as typeof result.toUIMessageStream,
          toUIMessageStreamResponse:
            toUIMessageStreamResponseSanitized as typeof result.toUIMessageStreamResponse,
          pipeUIMessageStreamToResponse:
            pipeUIMessageStreamToResponseSanitized as typeof result.pipeUIMessageStreamToResponse,
          pipeTextStreamToResponse: (response, init) => {
            pipeTextStreamToResponse({
              response,
              textStream: getGuardrailAwareTextStream(),
              ...(init ?? {}),
            });
          },
          toTextStreamResponse: (init) => {
            return createTextStreamResponse({
              textStream: getGuardrailAwareTextStream(),
              ...(init ?? {}),
            });
          },
          context: oc.context,
        };

        return resultWithContext;
      } catch (error) {
        await this.flushPendingMessagesOnError(oc).catch(() => {});
        return this.handleError(error as Error, oc, options, startTime);
      }
    });
  }

  /**
   * Generate structured object
   */
  async generateObject<T extends z.ZodType>(
    input: string | UIMessage[] | BaseMessage[],
    schema: T,
    options?: GenerateObjectOptions,
  ): Promise<GenerateObjectResultWithContext<z.infer<T>>> {
    const startTime = Date.now();
    const oc = this.createOperationContext(input, options);
    const methodLogger = oc.logger;

    // Wrap entire execution in root span for trace context
    const rootSpan = oc.traceContext.getRootSpan();
    return await oc.traceContext.withSpan(rootSpan, async () => {
      const guardrailSet = this.resolveGuardrailSets(options);
      let effectiveInput: typeof input = input;
      try {
        effectiveInput = await executeInputGuardrails(
          input,
          oc,
          guardrailSet.input,
          "generateObject",
          this,
        );
        const { messages, uiMessages, model } = await this.prepareExecution(
          effectiveInput,
          oc,
          options,
        );

        const modelName = this.getModelName();
        const schemaName = schema.description || "unknown";

        // Add model attributes and all options
        addModelAttributesToSpan(
          rootSpan,
          modelName,
          options,
          this.maxOutputTokens,
          this.temperature,
        );

        // Add context to span
        const contextMap = Object.fromEntries(oc.context.entries());
        if (Object.keys(contextMap).length > 0) {
          rootSpan.setAttribute("agent.context", safeStringify(contextMap));
        }

        // Add messages (serialize to JSON string)
        rootSpan.setAttribute("agent.messages", safeStringify(messages));
        rootSpan.setAttribute("agent.messages.ui", safeStringify(uiMessages));

        // Add agent state snapshot for remote observability
        const agentState = this.getFullState();
        rootSpan.setAttribute("agent.stateSnapshot", safeStringify(agentState));

        // Log generation start (object)
        methodLogger.debug(
          buildAgentLogMessage(
            this.name,
            ActionType.GENERATION_START,
            `Starting object generation with ${modelName}`,
          ),
          {
            event: LogEvents.AGENT_GENERATION_STARTED,
            operationType: "object",
            schemaName,
            model: modelName,
            messageCount: messages?.length || 0,
            input: effectiveInput,
          },
        );

        // Call hooks
        await this.getMergedHooks(options).onStart?.({ agent: this, context: oc });

        // Event tracking now handled by OpenTelemetry spans

        // Extract VoltAgent-specific options
        const {
          userId,
          conversationId,
          context, // Explicitly exclude to prevent collision with AI SDK's future 'context' field
          parentAgentId,
          parentOperationContext,
          hooks,
          maxSteps: userMaxSteps,
          tools: userTools,
          providerOptions,
          ...aiSDKOptions
        } = options || {};

        const result = await generateObject({
          model,
          messages,
          output: "object",
          schema,
          // Default values
          maxOutputTokens: this.maxOutputTokens,
          temperature: this.temperature,
          maxRetries: 3,
          // User overrides from AI SDK options
          ...aiSDKOptions,
          // Provider-specific options
          providerOptions,
          // VoltAgent controlled
          abortSignal: oc.abortController.signal,
        });

        const usageInfo = convertUsage(result.usage);
        const finalObject = await executeOutputGuardrails({
          output: result.object,
          operationContext: oc,
          guardrails: guardrailSet.output,
          operation: "generateObject",
          agent: this,
          metadata: {
            usage: usageInfo,
            finishReason: result.finishReason ?? null,
            warnings: result.warnings ?? null,
          },
        });

        // Save the object response to memory
        if (oc.userId && oc.conversationId) {
          // Create UIMessage from the object response
          const message: UIMessage = {
            id: randomUUID(),
            role: "assistant",
            parts: [
              {
                type: "text",
                text: safeStringify(finalObject),
              },
            ],
          };

          // Save the message to memory
          await this.memoryManager.saveMessage(oc, message, oc.userId, oc.conversationId);

          // Add step to history
          const step: StepWithContent = {
            id: randomUUID(),
            type: "text",
            content: safeStringify(finalObject),
            role: "assistant",
            usage: usageInfo,
          };
          this.addStepToHistory(step, oc);
        }

        // History update removed - using OpenTelemetry only

        // Event tracking now handled by OpenTelemetry spans

        // Add usage to span
        this.setTraceContextUsage(oc.traceContext, result.usage);
        oc.traceContext.setOutput(finalObject);

        // Set output in operation context
        oc.output = finalObject;

        this.enqueueEvalScoring({
          oc,
          output: finalObject,
          operation: "generateObject",
          metadata: {
            finishReason: result.finishReason,
            usage: result.usage ? JSON.parse(safeStringify(result.usage)) : undefined,
            schemaName,
          },
        });

        oc.traceContext.end("completed");

        // Call hooks
        await this.getMergedHooks(options).onEnd?.({
          conversationId: oc.conversationId || "",
          agent: this,
          output: {
            object: finalObject,
            usage: usageInfo,
            providerResponse: (result as any).response,
            finishReason: result.finishReason,
            warnings: result.warnings,
            context: oc.context,
          },
          error: undefined,
          context: oc,
        });

        // Log successful completion
        const usage = result.usage;
        const tokenInfo = usage ? `${usage.totalTokens} tokens` : "no usage data";
        methodLogger.debug(
          buildAgentLogMessage(
            this.name,
            ActionType.GENERATION_COMPLETE,
            `Object generation completed (${tokenInfo})`,
          ),
          {
            event: LogEvents.AGENT_GENERATION_COMPLETED,
            duration: Date.now() - startTime,
            finishReason: result.finishReason,
            usage: result.usage,
            schemaName,
          },
        );

        // Return result with same context reference for consistency
        return {
          ...result,
          object: finalObject,
          context: oc.context,
        };
      } catch (error) {
        await this.flushPendingMessagesOnError(oc).catch(() => {});
        return this.handleError(error as Error, oc, options, startTime);
      }
    });
  }

  /**
   * Stream structured object
   */
  async streamObject<T extends z.ZodType>(
    input: string | UIMessage[] | BaseMessage[],
    schema: T,
    options?: StreamObjectOptions,
  ): Promise<StreamObjectResultWithContext<z.infer<T>>> {
    const startTime = Date.now();
    const oc = this.createOperationContext(input, options);

    // Wrap entire execution in root span for trace context
    const rootSpan = oc.traceContext.getRootSpan();
    return await oc.traceContext.withSpan(rootSpan, async () => {
      const methodLogger = oc.logger; // Extract logger with executionId
      const guardrailSet = this.resolveGuardrailSets(options);
      let effectiveInput: typeof input = input;
      try {
        effectiveInput = await executeInputGuardrails(
          input,
          oc,
          guardrailSet.input,
          "streamObject",
          this,
        );

        const { messages, uiMessages, model } = await this.prepareExecution(
          effectiveInput,
          oc,
          options,
        );

        const modelName = this.getModelName();
        const schemaName = schema.description || "unknown";

        // Add model attributes and all options
        addModelAttributesToSpan(
          rootSpan,
          modelName,
          options,
          this.maxOutputTokens,
          this.temperature,
        );

        // Add context to span
        const contextMap = Object.fromEntries(oc.context.entries());
        if (Object.keys(contextMap).length > 0) {
          rootSpan.setAttribute("agent.context", safeStringify(contextMap));
        }

        // Add messages (serialize to JSON string)
        rootSpan.setAttribute("agent.messages", safeStringify(messages));
        rootSpan.setAttribute("agent.messages.ui", safeStringify(uiMessages));

        // Add agent state snapshot for remote observability
        const agentState = this.getFullState();
        rootSpan.setAttribute("agent.stateSnapshot", safeStringify(agentState));

        // Log stream object start
        methodLogger.debug(
          buildAgentLogMessage(
            this.name,
            ActionType.STREAM_START,
            `Starting object stream generation with ${modelName}`,
          ),
          {
            event: LogEvents.AGENT_STREAM_STARTED,
            operationType: "object",
            schemaName: schemaName,
            model: modelName,
            messageCount: messages?.length || 0,
            input: effectiveInput,
          },
        );

        // Call hooks
        await this.getMergedHooks(options).onStart?.({ agent: this, context: oc });

        // Event tracking now handled by OpenTelemetry spans

        // Extract VoltAgent-specific options
        const {
          userId,
          conversationId,
          context, // Explicitly exclude to prevent collision with AI SDK's future 'context' field
          parentAgentId,
          parentOperationContext,
          hooks,
          maxSteps: userMaxSteps,
          tools: userTools,
          onFinish: userOnFinish,
          providerOptions,
          ...aiSDKOptions
        } = options || {};

        let guardrailObjectPromise!: Promise<z.infer<T>>;
        let resolveGuardrailObject: ((value: z.infer<T>) => void) | undefined;
        let rejectGuardrailObject: ((reason: unknown) => void) | undefined;

        const result = streamObject({
          model,
          messages,
          output: "object",
          schema,
          // Default values
          maxOutputTokens: this.maxOutputTokens,
          temperature: this.temperature,
          maxRetries: 3,
          // User overrides from AI SDK options
          ...aiSDKOptions,
          // Provider-specific options
          providerOptions,
          // VoltAgent controlled
          abortSignal: oc.abortController.signal,
          onError: (errorData) => {
            // Handle nested error structure from OpenAI and other providers
            // The error might be directly the error or wrapped in { error: ... }
            const actualError = (errorData as any)?.error || errorData;

            // Log the error
            methodLogger.error("Stream object error occurred", {
              error: actualError,
              agentName: this.name,
              modelName: this.getModelName(),
              schemaName: schemaName,
            });

            // History update removed - using OpenTelemetry only

            // Event tracking now handled by OpenTelemetry spans

            // Call error hooks if they exist
            this.getMergedHooks(options).onError?.({
              agent: this,
              error: actualError as Error,
              context: oc,
            });

            // Close OpenTelemetry span with error status
            oc.traceContext.end("error", actualError as Error);
            rejectGuardrailObject?.(actualError);

            // Don't re-throw - let the error be part of the stream
            // The onError callback should return void for AI SDK compatibility
          },
          onFinish: async (finalResult: any) => {
            try {
              const usageInfo = convertUsage(finalResult.usage as any);
              let finalObject = finalResult.object as z.infer<T>;
              if (guardrailSet.output.length > 0) {
                finalObject = await executeOutputGuardrails({
                  output: finalResult.object as z.infer<T>,
                  operationContext: oc,
                  guardrails: guardrailSet.output,
                  operation: "streamObject",
                  agent: this,
                  metadata: {
                    usage: usageInfo,
                    finishReason: finalResult.finishReason ?? null,
                    warnings: finalResult.warnings ?? null,
                  },
                });
                resolveGuardrailObject?.(finalObject);
              }

              if (oc.userId && oc.conversationId) {
                const message: UIMessage = {
                  id: randomUUID(),
                  role: "assistant",
                  parts: [
                    {
                      type: "text",
                      text: safeStringify(finalObject),
                    },
                  ],
                };

                await this.memoryManager.saveMessage(oc, message, oc.userId, oc.conversationId);

                const step: StepWithContent = {
                  id: randomUUID(),
                  type: "text",
                  content: safeStringify(finalObject),
                  role: "assistant",
                  usage: usageInfo,
                };
                this.addStepToHistory(step, oc);
              }

              // Add usage to span
              this.setTraceContextUsage(oc.traceContext, finalResult.usage);
              oc.traceContext.setOutput(finalObject);

              // Set output in operation context
              oc.output = finalObject;

              await this.getMergedHooks(options).onEnd?.({
                conversationId: oc.conversationId || "",
                agent: this,
                output: {
                  object: finalObject,
                  usage: usageInfo,
                  providerResponse: finalResult.response,
                  finishReason: finalResult.finishReason,
                  warnings: finalResult.warnings,
                  context: oc.context,
                },
                error: undefined,
                context: oc,
              });

              if (userOnFinish) {
                const guardrailedResult =
                  guardrailSet.output.length > 0
                    ? { ...finalResult, object: finalObject }
                    : finalResult;
                await userOnFinish(guardrailedResult);
              }

              const usage = finalResult.usage as any;
              const tokenInfo = usage ? `${usage.totalTokens} tokens` : "no usage data";
              methodLogger.debug(
                buildAgentLogMessage(
                  this.name,
                  ActionType.GENERATION_COMPLETE,
                  `Object generation completed (${tokenInfo})`,
                ),
                {
                  event: LogEvents.AGENT_GENERATION_COMPLETED,
                  duration: Date.now() - startTime,
                  finishReason: finalResult.finishReason,
                  usage: finalResult.usage,
                  schemaName,
                },
              );

              this.enqueueEvalScoring({
                oc,
                output: finalObject,
                operation: "streamObject",
                metadata: {
                  finishReason: finalResult.finishReason,
                  usage: finalResult.usage
                    ? JSON.parse(safeStringify(finalResult.usage))
                    : undefined,
                  schemaName,
                },
              });

              oc.traceContext.end("completed");
            } catch (error) {
              rejectGuardrailObject?.(error);
              throw error;
            }
          },
        });

        if (guardrailSet.output.length > 0) {
          guardrailObjectPromise = new Promise<z.infer<T>>((resolve, reject) => {
            resolveGuardrailObject = resolve;
            rejectGuardrailObject = reject;
          });
        } else {
          guardrailObjectPromise = result.object;
        }

        // Create a wrapper that includes context and delegates to the original result
        // Use getters for streams to avoid ReadableStream locking issues
        const resultWithContext = {
          // Delegate to original properties
          object: guardrailObjectPromise,
          // Use getter for lazy access to avoid stream locking
          get partialObjectStream() {
            return result.partialObjectStream;
          },
          get textStream() {
            return result.textStream;
          },
          warnings: result.warnings,
          usage: result.usage,
          finishReason: result.finishReason,
          // Delegate response conversion methods
          pipeTextStreamToResponse: (response, init) =>
            result.pipeTextStreamToResponse(response, init),
          toTextStreamResponse: (init) => result.toTextStreamResponse(init),
          // Add our custom context
          context: oc.context,
        } as StreamObjectResultWithContext<z.infer<T>>;

        return resultWithContext;
      } catch (error) {
        await this.flushPendingMessagesOnError(oc).catch(() => {});
        return this.handleError(error as Error, oc, options, 0);
      }
    });
  }

  // ============================================================================
  // Private Helper Methods
  // ============================================================================

  private resolveGuardrailSets(options?: {
    inputGuardrails?: InputGuardrail[];
    outputGuardrails?: OutputGuardrail<any>[];
  }): {
    input: NormalizedInputGuardrail[];
    output: NormalizedOutputGuardrail[];
  } {
    const optionInput = options?.inputGuardrails
      ? normalizeInputGuardrailList(options.inputGuardrails, this.inputGuardrails.length)
      : [];
    const optionOutput = options?.outputGuardrails
      ? normalizeOutputGuardrailList(options.outputGuardrails, this.outputGuardrails.length)
      : [];

    return {
      input: [...this.inputGuardrails, ...optionInput],
      output: [...this.outputGuardrails, ...optionOutput],
    };
  }

  /**
   * Common preparation for all execution methods
   */
  private async prepareExecution(
    input: string | UIMessage[] | BaseMessage[],
    oc: OperationContext,
    options?: BaseGenerationOptions,
  ): Promise<{
    messages: BaseMessage[];
    uiMessages: UIMessage[];
    model: LanguageModel;
    tools: Record<string, any>;
    maxSteps: number;
  }> {
    // Prepare messages (system + memory + input) as UIMessages
    const buffer = this.getConversationBuffer(oc);
    const uiMessages = await this.prepareMessages(input, oc, options, buffer);

    // Convert UIMessages to ModelMessages for the LLM
    const hooks = this.getMergedHooks(options);
    let messages = convertToModelMessages(uiMessages);

    if (hooks.onPrepareModelMessages) {
      const result = await hooks.onPrepareModelMessages({
        modelMessages: messages,
        uiMessages,
        agent: this,
        context: oc,
      });
      if (result?.modelMessages) {
        messages = result.modelMessages;
      }
    }

    // Calculate maxSteps (use provided option or calculate based on subagents)
    const maxSteps = options?.maxSteps ?? this.calculateMaxSteps();

    // Resolve dynamic values
    const model = await this.resolveValue(this.model, oc);
    const dynamicToolList = (await this.resolveValue(this.dynamicTools, oc)) || [];

    // Merge agent tools with option tools
    const optionToolsArray = options?.tools || [];
    const adHocTools = [...dynamicToolList, ...optionToolsArray];

    // Prepare tools with execution context
    const tools = await this.prepareTools(adHocTools, oc, maxSteps, options);

    return {
      messages,
      uiMessages,
      model,
      tools,
      maxSteps,
    };
  }

  /**
   * Create execution context
   */
  // createContext removed; use createOperationContext directly

  /**
   * Create only the OperationContext (sync)
   * Transitional helper to gradually adopt OperationContext across methods
   */
  private createOperationContext(
    input: string | UIMessage[] | BaseMessage[],
    options?: BaseGenerationOptions,
  ): OperationContext {
    const operationId = randomUUID();
    const startTimeDate = new Date();

    // Prefer reusing an existing context instance to preserve reference across calls/subagents
    const runtimeContext = toContextMap(options?.context);
    const parentContext = options?.parentOperationContext?.context;

    // Determine authoritative base context reference without cloning
    let context: Map<string | symbol, unknown>;
    if (parentContext) {
      context = parentContext;
      // Parent context should remain authoritative; only fill in missing keys from runtime then agent
      if (runtimeContext) {
        for (const [k, v] of runtimeContext.entries()) {
          if (!context.has(k)) context.set(k, v);
        }
      }
      if (this.context) {
        for (const [k, v] of this.context.entries()) {
          if (!context.has(k)) context.set(k, v);
        }
      }
    } else if (runtimeContext) {
      // Use the user-provided context instance directly
      context = runtimeContext;
      // Fill defaults from agent-level context without overriding user values
      if (this.context) {
        for (const [k, v] of this.context.entries()) {
          if (!context.has(k)) context.set(k, v);
        }
      }
    } else if (this.context) {
      // Fall back to agent-level default context instance
      context = this.context;
    } else {
      // No context provided anywhere; create a fresh one
      context = new Map();
    }

    const logger = this.getContextualLogger(options?.parentAgentId).child({
      operationId,
      userId: options?.userId,
      conversationId: options?.conversationId,
      executionId: operationId,
    });

    const observability = this.getObservability();
    const traceContext = new AgentTraceContext(observability, this.name, {
      agentId: this.id,
      agentName: this.name,
      userId: options?.userId,
      conversationId: options?.conversationId,
      operationId,
      parentSpan: options?.parentSpan,
      parentAgentId: options?.parentAgentId,
      input,
    });

    // Use parent's AbortController if available, otherwise create new one
    const abortController =
      options?.parentOperationContext?.abortController || new AbortController();

    // Setup cascade abort only if we created a new controller
    if (!options?.parentOperationContext?.abortController && options?.abortSignal) {
      const externalSignal = options.abortSignal;
      externalSignal.addEventListener("abort", () => {
        if (!abortController.signal.aborted) {
          abortController.abort(externalSignal.reason);
        }
      });
    }

    const systemContext = new Map<string | symbol, unknown>();
    systemContext.set(BUFFER_CONTEXT_KEY, new ConversationBuffer(undefined, logger));
    systemContext.set(
      QUEUE_CONTEXT_KEY,
      new MemoryPersistQueue(this.memoryManager, { debounceMs: 200, logger }),
    );

    const elicitationHandler = options?.elicitation ?? options?.parentOperationContext?.elicitation;

    return {
      operationId,
      context,
      systemContext,
      isActive: true,
      logger,
      conversationSteps: options?.parentOperationContext?.conversationSteps || [],
      abortController,
      userId: options?.userId,
      conversationId: options?.conversationId,
      parentAgentId: options?.parentAgentId,
      traceContext,
      startTime: startTimeDate,
      elicitation: elicitationHandler,
      input,
      output: undefined,
    };
  }

  private getConversationBuffer(oc: OperationContext): ConversationBuffer {
    let buffer = oc.systemContext.get(BUFFER_CONTEXT_KEY) as ConversationBuffer | undefined;
    if (!buffer) {
      buffer = new ConversationBuffer();
      oc.systemContext.set(BUFFER_CONTEXT_KEY, buffer);
    }
    return buffer;
  }

  private getMemoryPersistQueue(oc: OperationContext): MemoryPersistQueue {
    let queue = oc.systemContext.get(QUEUE_CONTEXT_KEY) as MemoryPersistQueue | undefined;
    if (!queue) {
      queue = new MemoryPersistQueue(this.memoryManager, { logger: oc.logger });
      oc.systemContext.set(QUEUE_CONTEXT_KEY, queue);
    }
    return queue;
  }

  private async flushPendingMessagesOnError(oc: OperationContext): Promise<void> {
    const buffer = this.getConversationBuffer(oc);
    const queue = this.getMemoryPersistQueue(oc);

    if (!buffer || !queue) {
      return;
    }

    try {
      await queue.flush(buffer, oc);
    } catch (error) {
      oc.logger.debug("Failed to flush pending conversation messages after error", {
        error,
        conversationId: oc.conversationId,
        userId: oc.userId,
      });
      throw error;
    }
  }

  /**
   * Get contextual logger with parent tracking
   */
  private getContextualLogger(parentAgentId?: string): Logger {
    if (parentAgentId) {
      const parentAgent = AgentRegistry.getInstance().getAgent(parentAgentId);
      if (parentAgent) {
        return this.logger.child({
          parentAgentId,
          isSubAgent: true,
          delegationDepth: this.calculateDelegationDepth(parentAgentId),
        });
      }
    }
    return this.logger;
  }

  /**
   * Calculate delegation depth
   */
  private calculateDelegationDepth(parentAgentId: string | undefined): number {
    if (!parentAgentId) return 0;

    let depth = 1;
    let currentParentId = parentAgentId;
    const visited = new Set<string>();

    while (currentParentId) {
      if (visited.has(currentParentId)) break;
      visited.add(currentParentId);

      const parentIds = AgentRegistry.getInstance().getParentAgentIds(currentParentId);
      if (parentIds.length > 0) {
        depth++;
        currentParentId = parentIds[0];
      } else {
        break;
      }
    }

    return depth;
  }

  private enqueueEvalScoring(args: EnqueueEvalScoringArgs): void {
    enqueueEvalScoringHelper(this.createEvalHost(), args);
  }

  private createEvalHost(): AgentEvalHost {
    return {
      id: this.id,
      name: this.name,
      logger: this.logger,
      evalConfig: this.evalConfig,
      getObservability: () => this.getObservability(),
    };
  }

  /**
   * Get observability instance (lazy initialization)
   */
  /**
   * Get observability instance - checks global registry on every call
   * This ensures agents can use global observability when available
   * but still work standalone with their own instance
   */
  private getObservability(): VoltAgentObservability {
    const registry = AgentRegistry.getInstance();

    // Always check global registry first (it might have been set after agent creation)
    const globalObservability = registry.getGlobalObservability();
    if (globalObservability) {
      return globalObservability;
    }

    if (!this.defaultObservability) {
      this.defaultObservability = createVoltAgentObservability({
        serviceName: `agent-${this.name}`,
      });
    }

    return this.defaultObservability;
  }

  /**
   * Check if semantic search is supported
   */
  private hasSemanticSearchSupport(): boolean {
    // Check if MemoryManager has vector support
    const memory = this.memoryManager.getMemory();
    if (memory) {
      return memory?.hasVectorSupport?.() ?? false;
    }
    return false;
  }

  /**
   * Extract user query from input for semantic search
   */
  private extractUserQuery(input: string | UIMessage[] | BaseMessage[]): string | undefined {
    if (typeof input === "string") {
      return input;
    }
    if (!Array.isArray(input) || input.length === 0) return undefined;

    const isUI = (msg: any): msg is UIMessage => Array.isArray(msg?.parts);

    const userMessages = (input as any[]).filter((msg) => msg.role === "user");
    const lastUserMessage: any = userMessages.at(-1);

    if (!lastUserMessage) return undefined;

    if (isUI(lastUserMessage)) {
      const textParts = lastUserMessage.parts
        .filter((part: any) => part.type === "text" && typeof part.text === "string")
        .map((part: any) => part.text.trim())
        .filter(Boolean);
      if (textParts.length > 0) return textParts.join(" ");
      return undefined;
    }

    // ModelMessage path
    if (typeof lastUserMessage.content === "string") {
      const content = (lastUserMessage.content as string).trim();
      return content.length > 0 ? content : undefined;
    }
    if (Array.isArray(lastUserMessage.content)) {
      const textParts = (lastUserMessage.content as any[])
        .filter((part: any) => part.type === "text" && typeof part.text === "string")
        .map((part: any) => part.text.trim())
        .filter(Boolean);
      if (textParts.length > 0) return textParts.join(" ");
    }
    return undefined;
  }

  /**
   * Prepare messages with system prompt and memory
   */
  // biome-ignore lint/complexity/noExcessiveCognitiveComplexity: legacy message preparation pipeline
  private async prepareMessages(
    input: string | UIMessage[] | BaseMessage[],
    oc: OperationContext,
    options: BaseGenerationOptions | undefined,
    buffer: ConversationBuffer,
  ): Promise<UIMessage[]> {
    const messages: UIMessage[] = [];

    // Get system message with retriever context and working memory
    const systemMessage = await this.getSystemMessage(input, oc, options);
    if (systemMessage) {
      const systemMessagesAsUI: UIMessage[] = (() => {
        if (typeof systemMessage === "string") {
          return [
            {
              id: randomUUID(),
              role: "system",
              parts: [
                {
                  type: "text",
                  text: systemMessage,
                },
              ],
            },
          ];
        }

        if (Array.isArray(systemMessage)) {
          return convertModelMessagesToUIMessages(systemMessage);
        }

        return convertModelMessagesToUIMessages([systemMessage]);
      })();

      for (const systemUIMessage of systemMessagesAsUI) {
        messages.push(systemUIMessage);
      }

      const instructionText = systemMessagesAsUI
        .flatMap((msg) =>
          msg.parts.flatMap((part) =>
            part.type === "text" && typeof (part as any).text === "string"
              ? [(part as any).text as string]
              : [],
          ),
        )
        .join("\n\n");

      if (instructionText) {
        oc.traceContext.setInstructions(instructionText);
      }
    }

    const canIUseMemory = options?.userId && options.conversationId;

    // Load memory context if available (already returns UIMessages)
    if (canIUseMemory) {
      // Check if we should use semantic search
      // Default to true if vector support is available
      const useSemanticSearch = options?.semanticMemory?.enabled ?? this.hasSemanticSearchSupport();

      // Extract user query for semantic search if enabled
      const currentQuery = useSemanticSearch ? this.extractUserQuery(input) : undefined;

      // Prepare memory read parameters
      const semanticLimit = options?.semanticMemory?.semanticLimit ?? 5;
      const semanticThreshold = options?.semanticMemory?.semanticThreshold ?? 0.7;
      const mergeStrategy = options?.semanticMemory?.mergeStrategy ?? "append";
      const isSemanticSearch = useSemanticSearch && currentQuery;

      const traceContext = oc.traceContext;

      if (traceContext) {
        // Create unified memory read span

        const spanInput = {
          query: isSemanticSearch ? currentQuery : input,
          userId: options?.userId,
          conversationId: options?.conversationId,
        };
        const memoryReadSpan = traceContext.createChildSpan("memory.read", "memory", {
          label: isSemanticSearch ? "Semantic Memory Read" : "Memory Context Read",
          attributes: {
            "memory.operation": "read",
            "memory.semantic": isSemanticSearch,
            input: safeStringify(spanInput),
            ...(isSemanticSearch && {
              "memory.semantic.limit": semanticLimit,
              "memory.semantic.threshold": semanticThreshold,
              "memory.semantic.merge_strategy": mergeStrategy,
            }),
          },
        });

        try {
          const memoryResult = await traceContext.withSpan(memoryReadSpan, async () => {
            if (isSemanticSearch) {
              // Semantic search
              const memMessages = await this.memoryManager.getMessages(
                oc,
                oc.userId,
                oc.conversationId,
                options?.contextLimit,
                {
                  useSemanticSearch: true,
                  currentQuery,
                  semanticLimit,
                  semanticThreshold,
                  mergeStrategy,
                  traceContext: traceContext,
                  parentMemorySpan: memoryReadSpan,
                },
              );
              buffer.ingestUIMessages(memMessages, true);
              return memMessages;
            }
            // Regular memory context
            // Convert model messages to UI for memory context if needed
            const inputForMemory =
              typeof input === "string"
                ? input
                : Array.isArray(input) && (input as any[])[0]?.parts
                  ? (input as UIMessage[])
                  : convertModelMessagesToUIMessages(input as BaseMessage[]);

            const result = await this.memoryManager.prepareConversationContext(
              oc,
              inputForMemory,
              oc.userId,
              oc.conversationId,
              options?.contextLimit,
            );

            // Update conversation ID
            oc.conversationId = result.conversationId;

            buffer.ingestUIMessages(result.messages, true);

            return result.messages;
          });

          const retrievedMessagesCount = Array.isArray(memoryResult) ? memoryResult.length : 0;

          traceContext.endChildSpan(memoryReadSpan, "completed", {
            output: memoryResult,
            attributes: {
              "memory.message_count": retrievedMessagesCount,
            },
          });

          // Ensure conversation ID exists for semantic search
          if (isSemanticSearch && !oc.conversationId) {
            oc.conversationId = randomUUID();
          }

          // Add memory messages
          messages.push(...memoryResult);

          // When using semantic search, also persist the current input in background
          // so user messages are stored and embedded consistently.
          if (isSemanticSearch && oc.userId && oc.conversationId) {
            try {
              const inputForMemory =
                typeof input === "string"
                  ? input
                  : Array.isArray(input) && (input as any[])[0]?.parts
                    ? (input as UIMessage[])
                    : convertModelMessagesToUIMessages(input as BaseMessage[]);
              this.memoryManager.queueSaveInput(oc, inputForMemory, oc.userId, oc.conversationId);
            } catch (_e) {
              // Non-fatal: background persistence should not block message preparation
            }
          }
        } catch (error) {
          traceContext.endChildSpan(memoryReadSpan, "error", {
            error: error as Error,
          });
          throw error;
        }
      }
    }

    // Add current input
    if (typeof input === "string") {
      messages.push({
        id: randomUUID(),
        role: "user",
        parts: [{ type: "text", text: input }],
      });
    } else if (Array.isArray(input)) {
      const first = (input as any[])[0];
      if (first && Array.isArray(first.parts)) {
        messages.push(...(input as UIMessage[]));
      } else {
        messages.push(...convertModelMessagesToUIMessages(input as BaseMessage[]));
      }
    }

    // Sanitize messages before passing them to the model-layer hooks
    const sanitizedMessages = sanitizeMessagesForModel(messages);

    // Allow hooks to modify sanitized messages (while exposing the raw set when needed)
    const hooks = this.getMergedHooks(options);
    if (hooks.onPrepareMessages) {
      const result = await hooks.onPrepareMessages({
        messages: sanitizedMessages,
        rawMessages: messages,
        agent: this,
        context: oc,
      });
      return result?.messages || sanitizedMessages;
    }

    return sanitizedMessages;
  }

  /**
   * Get system message with dynamic instructions and retriever context
   */
  // biome-ignore lint/complexity/noExcessiveCognitiveComplexity: legacy system message assembly
  private async getSystemMessage(
    input: string | UIMessage[] | BaseMessage[],
    oc: OperationContext,
    options?: BaseGenerationOptions,
  ): Promise<BaseMessage | BaseMessage[]> {
    // Resolve dynamic instructions
    const promptHelper = VoltOpsClientClass.createPromptHelperWithFallback(
      this.id,
      this.name,
      typeof this.instructions === "function" ? "" : this.instructions,
      this.voltOpsClient,
    );

    const dynamicValueOptions: DynamicValueOptions = {
      context: oc.context,
      prompts: promptHelper,
    };

    const resolvedInstructions = await this.resolveValue(
      this.instructions,
      oc,
      dynamicValueOptions,
    );

    // Add VoltOps prompt metadata to OpenTelemetry trace if available
    if (
      typeof resolvedInstructions === "object" &&
      "type" in resolvedInstructions &&
      "metadata" in resolvedInstructions
    ) {
      const promptContent = resolvedInstructions as PromptContent;
      if (promptContent.metadata && oc.traceContext) {
        const rootSpan = oc.traceContext.getRootSpan();
        const metadata = promptContent.metadata;

        // Add each metadata field as a separate attribute
        if (metadata.prompt_id) {
          rootSpan.setAttribute("prompt.id", metadata.prompt_id);
        }
        if (metadata.prompt_version_id) {
          rootSpan.setAttribute("prompt.version_id", metadata.prompt_version_id);
        }
        if (metadata.name) {
          rootSpan.setAttribute("prompt.name", metadata.name);
        }
        if (metadata.version !== undefined) {
          rootSpan.setAttribute("prompt.version", metadata.version);
        }
        if (metadata.labels && metadata.labels.length > 0) {
          rootSpan.setAttribute("prompt.labels", safeStringify(metadata.labels));
        }
        if (metadata.tags && metadata.tags.length > 0) {
          rootSpan.setAttribute("prompt.tags", safeStringify(metadata.tags));
        }
        if (metadata.config) {
          rootSpan.setAttribute("prompt.config", safeStringify(metadata.config));
        }
      }
    }

    // Get retriever context if available
    let retrieverContext: string | null = null;
    if (this.retriever && input) {
      retrieverContext = await this.getRetrieverContext(input, oc);
    }

    // Get working memory instructions if available
    let workingMemoryContext: string | null = null;
    if (this.hasWorkingMemorySupport() && options?.conversationId) {
      const memory = this.memoryManager.getMemory();

      if (memory) {
        // Get full working memory instructions with current data
        const workingMemoryInstructions = await memory.getWorkingMemoryInstructions({
          conversationId: options.conversationId,
          userId: options.userId,
        });

        if (workingMemoryInstructions) {
          workingMemoryContext = `\n\n${workingMemoryInstructions}`;
        }

        // Add working memory attributes to span for observability
        if (oc.traceContext) {
          const rootSpan = oc.traceContext.getRootSpan();

          // Get the raw working memory content
          const workingMemoryContent = await memory.getWorkingMemory({
            conversationId: options.conversationId,
            userId: options.userId,
          });

          if (workingMemoryContent) {
            rootSpan.setAttribute("agent.workingMemory.content", workingMemoryContent);
            rootSpan.setAttribute("agent.workingMemory.enabled", true);

            // Detect format
            const format = memory.getWorkingMemoryFormat ? memory.getWorkingMemoryFormat() : null;
            rootSpan.setAttribute("agent.workingMemory.format", format || "text");

            // Add timestamp
            rootSpan.setAttribute("agent.workingMemory.lastUpdated", new Date().toISOString());
          } else {
            rootSpan.setAttribute("agent.workingMemory.enabled", true);
          }
        }
      }
    } else if (oc.traceContext) {
      // Working memory not supported/configured
      const rootSpan = oc.traceContext.getRootSpan();
      rootSpan.setAttribute("agent.workingMemory.enabled", false);
    }

    // Handle different instruction types
    if (typeof resolvedInstructions === "object" && "type" in resolvedInstructions) {
      const promptContent = resolvedInstructions as PromptContent;

      if (promptContent.type === "chat" && promptContent.messages) {
        const messages = [...promptContent.messages];

        // Add retriever context and working memory to last system message if available
        const additionalContext = [
          retrieverContext ? `Relevant Context:\n${retrieverContext}` : null,
          workingMemoryContext,
        ]
          .filter(Boolean)
          .join("\n\n");

        if (additionalContext) {
          const lastSystemIndex = messages
            .map((m, i) => ({ message: m, index: i }))
            .filter(({ message }) => message.role === "system")
            .pop()?.index;

          if (lastSystemIndex !== undefined) {
            const existingMessage = messages[lastSystemIndex];
            messages[lastSystemIndex] = {
              ...existingMessage,
              content: `${existingMessage.content}\n\n${additionalContext}`,
            } as typeof existingMessage;
          } else {
            messages.push({
              role: "system",
              content: additionalContext,
            } as SystemModelMessage);
          }
        }

        return messages;
      }

      if (promptContent.type === "text") {
        let content = promptContent.text || "";

        // Add toolkit instructions
        content = this.addToolkitInstructions(content);

        // Add markdown instruction
        if (this.markdown) {
          content = `${content}\n\nUse markdown to format your answers.`;
        }

        // Add retriever context
        if (retrieverContext) {
          content = `${content}\n\nRelevant Context:\n${retrieverContext}`;
        }

        // Add working memory context
        if (workingMemoryContext) {
          content = `${content}${workingMemoryContext}`;
        }

        // Add supervisor instructions if needed
        if (this.subAgentManager.hasSubAgents()) {
          const agentsMemory = await this.prepareAgentsMemory(oc);
          content = this.subAgentManager.generateSupervisorSystemMessage(
            content,
            agentsMemory,
            this.supervisorConfig,
          );
        }

        return {
          role: "system",
          content: `You are ${this.name}. ${content}`,
        };
      }
    }

    // Default string instructions
    let content = typeof resolvedInstructions === "string" ? resolvedInstructions : "";

    // Add toolkit instructions
    content = this.addToolkitInstructions(content);

    // Add markdown instruction
    if (this.markdown) {
      content = `${content}\n\nUse markdown to format your answers.`;
    }

    // Add retriever context
    if (retrieverContext) {
      content = `${content}\n\nRelevant Context:\n${retrieverContext}`;
    }

    // Add working memory context
    if (workingMemoryContext) {
      content = `${content}${workingMemoryContext}`;
    }

    // Add supervisor instructions if needed
    if (this.subAgentManager.hasSubAgents()) {
      const agentsMemory = await this.prepareAgentsMemory(oc);
      content = this.subAgentManager.generateSupervisorSystemMessage(
        content,
        agentsMemory,
        this.supervisorConfig,
      );
    }

    return {
      role: "system",
      content: `You are ${this.name}. ${content}`,
    };
  }

  /**
   * Add toolkit instructions
   */
  private addToolkitInstructions(baseInstructions: string): string {
    const toolkits = this.toolManager.getToolkits();
    let toolInstructions = "";

    for (const toolkit of toolkits) {
      if (toolkit.addInstructions && toolkit.instructions) {
        toolInstructions += `\n\n${toolkit.instructions}`;
      }
    }

    return baseInstructions + toolInstructions;
  }

  /**
   * Prepare agents memory for supervisor
   */
  private async prepareAgentsMemory(oc: OperationContext): Promise<string> {
    try {
      const subAgents = this.subAgentManager.getSubAgents();
      if (subAgents.length === 0) return "";

      // Get recent conversation steps
      const steps = oc.conversationSteps || [];
      const formattedMemory = steps
        .filter((step) => step.role !== "system" && step.role === "assistant")
        .map((step) => `${step.role}: ${step.content}`)
        .join("\n\n");

      return formattedMemory || "No previous agent interactions found.";
    } catch (error) {
      this.logger.warn("Error preparing agents memory", { error });
      return "Error retrieving agent history.";
    }
  }

  /**
   * Get retriever context
   */
  private async getRetrieverContext(
    input: string | UIMessage[] | BaseMessage[],
    oc: OperationContext,
  ): Promise<string | null> {
    if (!this.retriever) return null;

    const startTime = Date.now();
    const retrieverLogger = oc.logger.child({
      operation: "retriever",
      retrieverId: this.retriever.tool.name,
    });

    retrieverLogger.debug(buildAgentLogMessage(this.name, ActionType.START, "Retrieving context"), {
      event: LogEvents.RETRIEVER_SEARCH_STARTED,
      input,
    });

    // Create OpenTelemetry span for retriever using TraceContext
    const retrieverSpan = oc.traceContext.createChildSpan("retriever.search", "retriever", {
      label: this.retriever.tool.name || "Retriever",
      attributes: {
        "retriever.name": this.retriever.tool.name || "Retriever",
        input: typeof input === "string" ? input : safeStringify(input),
      },
    });

    // Event tracking now handled by OpenTelemetry spans

    try {
      // Prepare retriever input: pass through if ModelMessages, convert if UIMessage, or string
      const retrieverInput =
        typeof input === "string"
          ? input
          : Array.isArray(input) && (input as any[])[0]?.content !== undefined
            ? (input as BaseMessage[])
            : convertToModelMessages(input as UIMessage[]);

      // Execute retriever with the span context
      const retrievedContent = await oc.traceContext.withSpan(retrieverSpan, async () => {
        if (!this.retriever) return null;
        return await this.retriever.retrieve(retrieverInput, {
          context: oc.context,
          logger: retrieverLogger,
        });
      });

      if (retrievedContent?.trim()) {
        const documentCount = retrievedContent
          .split("\n")
          .filter((line: string) => line.trim()).length;

        retrieverLogger.debug(
          buildAgentLogMessage(
            this.name,
            ActionType.COMPLETE,
            `Retrieved ${documentCount} documents`,
          ),
          {
            event: LogEvents.RETRIEVER_SEARCH_COMPLETED,
            documentCount,
            duration: Date.now() - startTime,
          },
        );

        // Event tracking now handled by OpenTelemetry spans

        // End OpenTelemetry span successfully
        oc.traceContext?.endChildSpan(retrieverSpan, "completed", {
          output: retrievedContent,
          attributes: {
            "retriever.document_count": documentCount,
          },
        });

        return retrievedContent;
      }

      // End span if no content retrieved
      oc.traceContext?.endChildSpan(retrieverSpan, "completed", {
        output: null,
        attributes: {
          "retriever.document_count": 0,
        },
      });

      return null;
    } catch (error) {
      // Event tracking now handled by OpenTelemetry spans

      // End OpenTelemetry span with error
      oc.traceContext.endChildSpan(retrieverSpan, "error", {
        error: error as Error,
      });

      retrieverLogger.error(
        buildAgentLogMessage(
          this.name,
          ActionType.ERROR,
          `Retriever failed: ${error instanceof Error ? error.message : "Unknown error"}`,
        ),
        {
          event: LogEvents.RETRIEVER_SEARCH_FAILED,
          error: error instanceof Error ? error.message : String(error),
          duration: Date.now() - startTime,
        },
      );

      this.logger.warn("Failed to retrieve context", { error, agentId: this.id });
      return null;
    }
  }

  /**
   * Resolve dynamic value
   */
  private async resolveValue<T>(
    value: T | DynamicValue<T>,
    oc: OperationContext,
    options?: DynamicValueOptions,
  ): Promise<T> {
    if (typeof value === "function") {
      const dynamicValue = value as DynamicValue<T>;
      const resolveOptions: DynamicValueOptions =
        options ||
        (this.prompts
          ? {
              context: oc.context,
              prompts: this.prompts,
            }
          : {
              context: oc.context,
              prompts: {
                getPrompt: async () => ({ type: "text" as const, text: "" }),
              },
            });
      return await dynamicValue(resolveOptions);
    }
    return value;
  }

  /**
   * Prepare tools with execution context
   */
  private async prepareTools(
    adHocTools: (BaseTool | Toolkit)[],
    oc: OperationContext,
    maxSteps: number,
    options?: BaseGenerationOptions,
  ): Promise<Record<string, any>> {
    const hooks = this.getMergedHooks(options);
    const createToolExecuteFunction = this.createToolExecutionFactory(oc, hooks);

    const runtimeTools: (BaseTool | Toolkit)[] = [...adHocTools];

    // Add delegate tool if we have subagents
    if (this.subAgentManager.hasSubAgents()) {
      const delegateTool = this.subAgentManager.createDelegateTool({
        sourceAgent: this,
        currentHistoryEntryId: oc.operationId,
        operationContext: oc,
        maxSteps: maxSteps,
        conversationId: options?.conversationId,
        userId: options?.userId,
      });
      runtimeTools.push(delegateTool);
    }
    // Add working memory tools if Memory V2 with working memory is configured
    const workingMemoryTools = this.createWorkingMemoryTools(options);
    if (workingMemoryTools.length > 0) {
      runtimeTools.push(...workingMemoryTools);
    }

    const tempManager = new ToolManager(runtimeTools, this.logger);

    const preparedDynamicTools = tempManager.prepareToolsForExecution(createToolExecuteFunction);
    const preparedStaticTools =
      this.toolManager.prepareToolsForExecution(createToolExecuteFunction);

    return { ...preparedStaticTools, ...preparedDynamicTools };
  }

  /**
   * Validate tool output against optional output schema.
   */
  private async validateToolOutput(result: any, tool: Tool<any, any>): Promise<any> {
    if (!tool.outputSchema?.safeParse) {
      return result;
    }

    // Validate output if schema provided
    const parseResult = tool.outputSchema.safeParse(result);
    if (!parseResult.success) {
      const error = new Error(`Output validation failed: ${parseResult.error.message}`);
      Object.assign(error, {
        validationErrors: parseResult.error.errors,
        actualOutput: result,
      });

      throw error;
    }

    return parseResult.data;
  }

  private createToolExecutionFactory(
    oc: OperationContext,
    hooks: AgentHooks,
<<<<<<< HEAD
  ): (tool: BaseTool) => (args: any, options?: ToolExecuteOptions) => Promise<any> {
    return (tool: BaseTool) => async (args: any, options?: ToolExecuteOptions) => {
      const baseOptions = (options ?? {}) as Partial<ToolExecuteOptions>;
      const toolCallId = baseOptions.toolContext?.callId ?? randomUUID();

      // Merge OperationContext fields into options with toolContext structure
      const executionOptions: ToolExecuteOptions = {
        ...oc,
        ...baseOptions,
        toolContext: {
          name: tool.name,
          callId: toolCallId,
          messages: baseOptions.toolContext?.messages || [],
          abortSignal: baseOptions.toolContext?.abortSignal,
=======
  ): (tool: BaseTool) => (args: any, options?: ToolCallOptions) => Promise<any> {
    return (tool: BaseTool) => async (args: any, options?: ToolCallOptions) => {
      // AI SDK passes ToolCallOptions with fields: toolCallId, messages, abortSignal
      const toolCallId = options?.toolCallId ?? randomUUID();
      const messages = options?.messages ?? [];
      const abortSignal = options?.abortSignal;

      // Convert ToolCallOptions to ToolExecuteOptions by merging with OperationContext
      const executionOptions: ToolExecuteOptions = {
        ...oc,
        toolContext: {
          name: tool.name,
          callId: toolCallId,
          messages: messages,
          abortSignal: abortSignal,
>>>>>>> c80d18f3
        },
      };

      // Event tracking now handled by OpenTelemetry spans
      const toolSpan = oc.traceContext.createChildSpan(`tool.execution:${tool.name}`, "tool", {
        label: tool.name,
        attributes: {
          "tool.name": tool.name,
          "tool.call.id": toolCallId,
          input: args ? safeStringify(args) : undefined,
        },
        kind: SpanKind.CLIENT,
      });

      // Push execution metadata into systemContext for tools to consume
      oc.systemContext.set("agentId", this.id);
      oc.systemContext.set("historyEntryId", oc.operationId);
      oc.systemContext.set("parentToolSpan", toolSpan);

      // Execute tool and handle span lifecycle
      return await oc.traceContext.withSpan(toolSpan, async () => {
        try {
          // Call tool start hook - can throw ToolDeniedError
          await hooks.onToolStart?.({
            agent: this,
            tool,
            context: oc,
            args,
            options: executionOptions,
          });

          // Execute tool with merged options
          if (!tool.execute) {
            throw new Error(`Tool ${tool.name} does not have "execute" method`);
          }
          const result = await tool.execute(args, executionOptions);
          const validatedResult = await this.validateToolOutput(result, tool);

          // End OTEL span
          toolSpan.setAttribute("output", safeStringify(result));
          toolSpan.setStatus({ code: SpanStatusCode.OK });
          toolSpan.end();

          // Call tool end hook
          await hooks.onToolEnd?.({
            agent: this,
            tool,
            output: validatedResult,
            error: undefined,
            context: oc,
            options: executionOptions,
          });

          return result;
        } catch (e) {
          const error = e instanceof Error ? e : new Error(String(e));
          // POJO error
          const errorResult = { error: true, ...error };

          toolSpan.setStatus({ code: SpanStatusCode.ERROR, message: error.message });
          toolSpan.recordException(error);
          toolSpan.end();

          await hooks.onToolEnd?.({
            agent: this,
            tool,
            output: undefined,
            error: errorResult as any,
            context: oc,
            options: executionOptions,
          });

          if (isToolDeniedError(e)) {
            oc.abortController.abort(e);
          }

          return errorResult;
        } finally {
          // End the span if it was created
          oc.traceContext.endChildSpan(toolSpan, "completed", {});
        }
      });
    };
  }

  /**
   * Create step handler for memory and hooks
   */
  private createStepHandler(oc: OperationContext, options?: BaseGenerationOptions) {
    const buffer = this.getConversationBuffer(oc);

    return async (event: StepResult<ToolSet>) => {
      // Instead of saving immediately, collect steps in context for batch processing in onFinish
      if (event.content && Array.isArray(event.content)) {
        // Store the step content in context for later processing
        if (!oc.systemContext.has("conversationSteps")) {
          oc.systemContext.set("conversationSteps", []);
        }
        const conversationSteps = oc.systemContext.get(
          "conversationSteps",
        ) as StepResult<ToolSet>[];
        conversationSteps.push(event);

        // Log each content part
        for (const part of event.content) {
          if (part.type === "text") {
            oc.logger.debug("Step: Text generated", {
              event: LogEvents.AGENT_STEP_TEXT,
              textPreview: part.text.substring(0, 100),
              length: part.text.length,
            });
          } else if (part.type === "reasoning") {
            oc.logger.debug("Step: Reasoning generated", {
              event: LogEvents.AGENT_STEP_TEXT,
              textPreview: part.text.substring(0, 100),
              length: part.text.length,
            });
          } else if (part.type === "tool-call") {
            oc.logger.debug(`Step: Calling tool '${part.toolName}'`, {
              event: LogEvents.AGENT_STEP_TOOL_CALL,
              toolName: part.toolName,
              toolCallId: part.toolCallId,
              arguments: part.input,
            });

            oc.logger.debug(
              buildAgentLogMessage(this.name, ActionType.TOOL_CALL, `Executing ${part.toolName}`),
              {
                event: LogEvents.TOOL_EXECUTION_STARTED,
                toolName: part.toolName,
                toolCallId: part.toolCallId,
                args: part.input,
              },
            );
          } else if (part.type === "tool-result") {
            oc.logger.debug(`Step: Tool '${part.toolName}' completed`, {
              event: LogEvents.AGENT_STEP_TOOL_RESULT,
              toolName: part.toolName,
              toolCallId: part.toolCallId,
              result: part.output,
              hasError: Boolean(
                part.output && typeof part.output === "object" && "error" in part.output,
              ),
            });

            // Check if this tool result indicates a subagent bail (early termination)
            const toolResult = part.output;
            if (toolResult && typeof toolResult === "object") {
              // Check for single delegate result with bail
              if ("bailed" in toolResult && (toolResult as any).bailed === true) {
                const agentName = (toolResult as any).agentName || "unknown";
                const response = String((toolResult as any).response || "");

                oc.logger.info("Subagent bailed during stream - aborting supervisor stream", {
                  event: LogEvents.AGENT_STEP_TOOL_RESULT,
                  agentName,
                  bailed: true,
                });

                // Store bailed result for retrieval in onFinish
                oc.systemContext.set("bailedResult", {
                  agentName,
                  response,
                });

                // Abort the stream with BailError to signal early termination
                oc.abortController.abort(createBailError(agentName, response));
                return; // Stop processing this step
              }

              // Check for multiple delegates with any bailed result
              if ("results" in toolResult && Array.isArray((toolResult as any).results)) {
                const bailedResult = (toolResult as any).results.find(
                  (r: any) => r.bailed === true,
                );
                if (bailedResult) {
                  const agentName = bailedResult.agentName || "unknown";
                  const response = String(bailedResult.response || "");

                  oc.logger.info(
                    "Subagent bailed in multi-delegate during stream - aborting supervisor stream",
                    {
                      event: LogEvents.AGENT_STEP_TOOL_RESULT,
                      agentName,
                      bailed: true,
                    },
                  );

                  // Store bailed result for retrieval in onFinish
                  oc.systemContext.set("bailedResult", {
                    agentName,
                    response,
                  });

                  // Abort the stream with BailError to signal early termination
                  oc.abortController.abort(createBailError(agentName, response));
                  return; // Stop processing this step
                }
              }
            }
          } else if (part.type === "tool-error") {
            oc.logger.debug(`Step: Tool '${part.toolName}' error`, {
              event: LogEvents.AGENT_STEP_TOOL_RESULT,
              toolName: part.toolName,
              toolCallId: part.toolCallId,
              error: part.error,
              hasError: true,
            });
          }
        }
      }

      const responseMessages = event.response?.messages as ModelMessage[] | undefined;
      if (responseMessages && responseMessages.length > 0) {
        buffer.addModelMessages(responseMessages, "response");
      }

      // Call hooks
      const hooks = this.getMergedHooks(options);
      await hooks.onStepFinish?.({ agent: this, step: event, context: oc });
    };
  }

  /**
   * Add step to history - now only tracks in conversation steps
   */
  private async addStepToHistory(step: StepWithContent, oc: OperationContext): Promise<void> {
    // Track in conversation steps
    if (oc.conversationSteps) {
      oc.conversationSteps.push(step);
    }
  }

  /**
   * Merge agent hooks with options hooks
   */
  private getMergedHooks(options?: { hooks?: AgentHooks }): AgentHooks {
    if (!options?.hooks) {
      return this.hooks;
    }

    return {
      onStart: async (...args) => {
        await options.hooks?.onStart?.(...args);
        await this.hooks.onStart?.(...args);
      },
      onEnd: async (...args) => {
        await options.hooks?.onEnd?.(...args);
        await this.hooks.onEnd?.(...args);
      },
      onError: async (...args) => {
        await options.hooks?.onError?.(...args);
        await this.hooks.onError?.(...args);
      },
      onHandoff: async (...args) => {
        await options.hooks?.onHandoff?.(...args);
        await this.hooks.onHandoff?.(...args);
      },
      onHandoffComplete: async (...args) => {
        await options.hooks?.onHandoffComplete?.(...args);
        await this.hooks.onHandoffComplete?.(...args);
      },
      onToolStart: async (...args) => {
        await options.hooks?.onToolStart?.(...args);
        await this.hooks.onToolStart?.(...args);
      },
      onToolEnd: async (...args) => {
        await options.hooks?.onToolEnd?.(...args);
        await this.hooks.onToolEnd?.(...args);
      },
      onStepFinish: async (...args) => {
        await options.hooks?.onStepFinish?.(...args);
        await this.hooks.onStepFinish?.(...args);
      },
      onPrepareMessages: options.hooks?.onPrepareMessages || this.hooks.onPrepareMessages,
      onPrepareModelMessages:
        options.hooks?.onPrepareModelMessages || this.hooks.onPrepareModelMessages,
    };
  }

  /**
   * Setup abort signal listener
   */
  private setupAbortSignalListener(oc: OperationContext): void {
    if (!oc.abortController) return;

    const signal = oc.abortController.signal;
    signal.addEventListener("abort", async () => {
      // Mark operation as inactive
      oc.isActive = false;

      // Check if this is a bail (early termination from subagent)
      const isBail = isBailError(signal.reason as Error);

      if (isBail) {
        // Bail is not an error - it's a successful early termination
        // Get the bailed result from systemContext
        const bailedResult = oc.systemContext.get("bailedResult") as
          | { agentName: string; response: string }
          | undefined;

        if (oc.traceContext && bailedResult) {
          const rootSpan = oc.traceContext.getRootSpan();
          // Mark as completed, not cancelled
          rootSpan.setAttribute("agent.state", "completed");
          rootSpan.setAttribute("bailed", true);
          rootSpan.setAttribute("bail.subagent", bailedResult.agentName);
          // Set output so it appears in observability UI
          rootSpan.setAttribute("output", bailedResult.response);
          // Set finish reason
          rootSpan.setAttribute("ai.response.finish_reason", "bail");
          // Span status is OK (success), not ERROR
          rootSpan.setStatus({ code: SpanStatusCode.OK });
          rootSpan.end();
        }
      } else {
        // Normal abort/cancellation - treat as error
        if (isClientHTTPError(signal.reason)) {
          oc.cancellationError = signal.reason;
        } else {
          const abortReason = match(signal.reason)
            .with(P.string, (reason) => reason)
            .with({ message: P.string }, (reason) => reason.message)
            .otherwise(() => "Operation cancelled");
          oc.cancellationError = createAbortError(abortReason);
        }

        // Track cancellation in OpenTelemetry
        if (oc.traceContext) {
          const rootSpan = oc.traceContext.getRootSpan();
          rootSpan.setAttribute("agent.state", "cancelled");
          rootSpan.setAttribute("cancelled", true);
          rootSpan.setAttribute("cancellation.reason", oc.cancellationError.message);
          rootSpan.setStatus({
            code: SpanStatusCode.ERROR,
            message: oc.cancellationError.message,
          });
          rootSpan.recordException(oc.cancellationError);
          rootSpan.end();
        }

        // Call onEnd hook with cancellation error
        const hooks = this.getMergedHooks();
        await hooks.onEnd?.({
          conversationId: oc.conversationId || "",
          agent: this,
          output: undefined,
          error: oc.cancellationError,
          context: oc,
        });
      }
    });
  }

  /**
   * Handle errors
   */
  private async handleError(
    error: Error,
    oc: OperationContext,
    options?: BaseGenerationOptions,
    startTime?: number,
  ): Promise<never> {
    // Check if this is a BailError (subagent early termination)
    // This should be handled gracefully, not as an error
    if (isBailError(error)) {
      // BailError should have been handled in onFinish/onError callbacks
      // If we reach here, something went wrong - log and re-throw
      oc.logger.warn("BailError reached handleError - this should not happen", {
        agentName: error.agentName,
        event: LogEvents.AGENT_GENERATION_FAILED,
      });
      throw error;
    }

    // Check if cancelled
    if (!oc.isActive && oc.cancellationError) {
      throw oc.cancellationError;
    }

    const voltagentError = createVoltAgentError(error);

    oc.traceContext.end("error", error);

    // Call hooks
    const hooks = this.getMergedHooks(options);
    await hooks.onEnd?.({
      conversationId: oc.conversationId || "",
      agent: this,
      output: undefined,
      error: voltagentError,
      context: oc,
    });
    await hooks.onError?.({ agent: this, error: voltagentError, context: oc });

    // Log error
    oc.logger.error("Generation failed", {
      event: LogEvents.AGENT_GENERATION_FAILED,
      duration: startTime ? Date.now() - startTime : undefined,
      error: {
        message: voltagentError.message,
        code: voltagentError.code,
        stage: voltagentError.stage,
      },
    });

    throw error;
  }

  // ============================================================================
  // Public Utility Methods
  // ============================================================================

  /**
   * Calculate max steps based on SubAgents
   */
  private calculateMaxSteps(): number {
    return this.subAgentManager.calculateMaxSteps(this.maxSteps);
  }

  /**
   * Get the model name
   */
  public getModelName(): string {
    if (typeof this.model === "function") {
      return "dynamic";
    }
    if (typeof this.model === "string") {
      return this.model;
    }
    return this.model.modelId || "unknown";
  }

  /**
   * Get full agent state
   */
  public getFullState(): AgentFullState {
    const cloneRecord = (value: unknown): Record<string, unknown> | null => {
      if (!value || typeof value !== "object" || Array.isArray(value)) {
        return null;
      }
      const result = Object.fromEntries(
        Object.entries(value as Record<string, unknown>).filter(
          ([, entryValue]) => typeof entryValue !== "function",
        ),
      );
      return Object.keys(result).length > 0 ? result : null;
    };

    const slugifyGuardrailIdentifier = (value: string): string => {
      return (
        value
          .trim()
          .toLowerCase()
          .replace(/[^a-z0-9]+/g, "-")
          .replace(/^-+|-+$/g, "") || "guardrail"
      );
    };

    const mapGuardrails = (
      guardrailList: Array<NormalizedInputGuardrail | NormalizedOutputGuardrail>,
      direction: "input" | "output",
    ): AgentGuardrailState[] => {
      return guardrailList.map((guardrail, index) => {
        const baseIdentifier = guardrail.id ?? guardrail.name ?? `${direction}-${index + 1}`;
        const slug = slugifyGuardrailIdentifier(String(baseIdentifier));
        const metadata = cloneRecord(guardrail.metadata ?? null);

        const state: AgentGuardrailState = {
          id: guardrail.id,
          name: guardrail.name,
          direction,
          node_id: createNodeId(NodeType.GUARDRAIL, `${direction}-${slug || index + 1}`, this.id),
        };

        if (guardrail.description) {
          state.description = guardrail.description;
        }
        if (guardrail.severity) {
          state.severity = guardrail.severity;
        }
        if (guardrail.tags && guardrail.tags.length > 0) {
          state.tags = [...guardrail.tags];
        }
        if (metadata) {
          state.metadata = metadata;
        }

        return state;
      });
    };

    const guardrails = {
      input: mapGuardrails(this.inputGuardrails, "input"),
      output: mapGuardrails(this.outputGuardrails, "output"),
    };

    const scorerEntries = Object.entries(this.evalConfig?.scorers ?? {});
    const scorers =
      scorerEntries.length > 0
        ? scorerEntries.map(([key, scorerConfig]) => {
            const definition =
              typeof scorerConfig.scorer === "object" && scorerConfig.scorer !== null
                ? (scorerConfig.scorer as {
                    id?: string;
                    name?: string;
                    metadata?: unknown;
                    sampling?: SamplingPolicy;
                  })
                : undefined;
            const scorerId = String(scorerConfig.id ?? definition?.id ?? key);
            const scorerName =
              (typeof definition?.name === "string" && definition.name.trim().length > 0
                ? definition.name
                : undefined) ?? scorerId;
            const sampling =
              scorerConfig.sampling ?? definition?.sampling ?? this.evalConfig?.sampling;
            const metadata = cloneRecord(definition?.metadata ?? null);
            const params =
              typeof scorerConfig.params === "function" ? null : cloneRecord(scorerConfig.params);

            return {
              key,
              id: scorerId,
              name: scorerName,
              sampling,
              metadata,
              params,
              node_id: createNodeId(NodeType.SCORER, scorerId, this.id),
            };
          })
        : [];

    return {
      id: this.id,
      name: this.name,
      instructions:
        typeof this.instructions === "function" ? "Dynamic instructions" : this.instructions,
      status: "idle",
      model: this.getModelName(),
      node_id: createNodeId(NodeType.AGENT, this.id),

      tools: this.toolManager.getAllBaseTools().map((tool) => ({
        ...tool,
        node_id: createNodeId(NodeType.TOOL, tool.name, this.id),
      })),

      subAgents: this.subAgentManager.getSubAgentDetails().map((subAgent) => ({
        ...subAgent,
        node_id: createNodeId(NodeType.SUBAGENT, subAgent.id),
      })),

      memory: {
        ...this.memoryManager.getMemoryState(),
        node_id: createNodeId(NodeType.MEMORY, this.id),
        // Add vector DB and embedding info if Memory V2 is configured
        vectorDB:
          this.memory && typeof this.memory === "object" && this.memory.getVectorAdapter?.()
            ? {
                enabled: true,
                adapter: this.memory.getVectorAdapter()?.constructor.name || "Unknown",
                dimension: this.memory.getEmbeddingAdapter?.()?.getDimensions() || 0,
                status: "idle",
                node_id: createNodeId(NodeType.VECTOR, this.id),
              }
            : null,
        embeddingModel:
          this.memory && typeof this.memory === "object" && this.memory.getEmbeddingAdapter?.()
            ? {
                enabled: true,
                model: this.memory.getEmbeddingAdapter()?.getModelName() || "unknown",
                dimension: this.memory.getEmbeddingAdapter()?.getDimensions() || 0,
                status: "idle",
                node_id: createNodeId(NodeType.EMBEDDING, this.id),
              }
            : null,
      },

      retriever: this.retriever
        ? {
            name: this.retriever.tool.name,
            description: this.retriever.tool.description,
            status: "idle",
            node_id: createNodeId(NodeType.RETRIEVER, this.retriever.tool.name, this.id),
          }
        : null,
      scorers,
      guardrails:
        guardrails.input.length > 0 || guardrails.output.length > 0 ? guardrails : undefined,
    };
  }

  /**
   * Add tools or toolkits to the agent
   */
  public addTools(tools: (Tool<any, any> | Toolkit)[]): { added: (Tool<any, any> | Toolkit)[] } {
    this.toolManager.addItems(tools);
    return { added: tools };
  }

  /**
   * Remove one or more tools by name
   * @param toolNames - Array of tool names to remove
   * @returns Object containing successfully removed tool names
   */
  public removeTools(toolNames: string[]): { removed: string[] } {
    const removed: string[] = [];
    for (const name of toolNames) {
      if (this.toolManager.removeTool(name)) {
        removed.push(name);
      }
    }

    this.logger.debug(`Removed ${removed.length} tools`, {
      removed,
      requested: toolNames,
    });

    return { removed };
  }

  /**
   * Remove a toolkit by name
   * @param toolkitName - Name of the toolkit to remove
   * @returns true if the toolkit was removed, false if it wasn't found
   */
  public removeToolkit(toolkitName: string): boolean {
    const result = this.toolManager.removeToolkit(toolkitName);

    if (result) {
      this.logger.debug(`Removed toolkit: ${toolkitName}`);
    } else {
      this.logger.debug(`Toolkit not found: ${toolkitName}`);
    }

    return result;
  }

  /**
   * Add a sub-agent
   */
  public addSubAgent(agentConfig: SubAgentConfig): void {
    this.subAgentManager.addSubAgent(agentConfig);

    // Add delegate tool if this is the first sub-agent
    if (this.subAgentManager.getSubAgents().length === 1) {
      const delegateTool = this.subAgentManager.createDelegateTool({
        sourceAgent: this as any,
      });
      this.toolManager.addStandaloneTool(delegateTool);
    }
  }

  /**
   * Remove a sub-agent
   */
  public removeSubAgent(agentId: string): void {
    this.subAgentManager.removeSubAgent(agentId);

    // Remove delegate tool if no sub-agents left
    if (this.subAgentManager.getSubAgents().length === 0) {
      this.toolManager.removeTool("delegate_task");
    }
  }

  /**
   * Get all tools
   */
  public getTools() {
    return this.toolManager.getAllBaseTools();
  }

  /**
   * Get tools for API
   */
  public getToolsForApi() {
    return this.toolManager.getToolsForApi();
  }

  /**
   * Get all sub-agents
   */
  public getSubAgents(): SubAgentConfig[] {
    return this.subAgentManager.getSubAgents();
  }

  /**
   * Unregister this agent
   */
  public unregister(): void {
    // Agent unregistration tracked via OpenTelemetry
  }

  /**
   * Check if telemetry is configured
   * Returns true if VoltOpsClient with observability is configured
   */
  public isTelemetryConfigured(): boolean {
    // Check if observability is configured
    const observability = this.getObservability();
    if (!observability) {
      return false;
    }

    // Check if VoltOpsClient is available for remote export
    // Priority: Agent's own VoltOpsClient, then global one
    const voltOpsClient =
      this.voltOpsClient || AgentRegistry.getInstance().getGlobalVoltOpsClient();

    return voltOpsClient !== undefined;
  }

  /**
   * Get memory manager
   */
  public getMemoryManager(): MemoryManager {
    return this.memoryManager;
  }

  /**
   * Get tool manager
   */
  public getToolManager(): ToolManager {
    return this.toolManager;
  }

  /**
   * Get Memory instance if available
   */
  public getMemory(): Memory | false | undefined {
    if (this.memory === false) {
      return false;
    }

    return this.memory ?? this.memoryManager.getMemory();
  }

  /**
   * Convert this agent into a tool that can be used by other agents.
   * This enables supervisor/coordinator patterns where one agent can delegate
   * work to other specialized agents.
   *
   * @param options - Optional configuration for the tool
   * @param options.name - Custom name for the tool (defaults to `${agent.id}_tool`)
   * @param options.description - Custom description (defaults to agent's purpose or auto-generated)
   * @param options.parametersSchema - Custom input schema (defaults to { prompt: string })
   *
   * @returns A Tool instance that executes this agent
   *
   * @example
   * ```typescript
   * const writerAgent = new Agent({
   *   id: "writer",
   *   purpose: "Writes blog posts",
   *   // ... other config
   * });
   *
   * const editorAgent = new Agent({
   *   id: "editor",
   *   purpose: "Edits content",
   *   // ... other config
   * });
   *
   * // Supervisor agent that uses both as tools
   * const supervisorAgent = new Agent({
   *   id: "supervisor",
   *   instructions: "First call writer, then editor",
   *   tools: [
   *     writerAgent.toTool(),
   *     editorAgent.toTool()
   *   ]
   * });
   * ```
   */
  public toTool(options?: {
    name?: string;
    description?: string;
    parametersSchema?: z.ZodObject<any>;
  }): Tool<any, any> {
    const toolName = options?.name || `${this.id}_tool`;
    const toolDescription =
      options?.description || this.purpose || `Executes the ${this.name} agent to complete a task`;

    const parametersSchema =
      options?.parametersSchema ||
      z.object({
        prompt: z.string().describe("The prompt or task to send to the agent"),
      });

    return createTool({
      name: toolName,
      description: toolDescription,
      parameters: parametersSchema,
      execute: async (args, options) => {
        // Extract the prompt from args
        const prompt = (args as any).prompt || args;

        // Extract OperationContext from options if available
        // Since ToolExecuteOptions extends Partial<OperationContext>, we can extract the fields
        const oc = options as OperationContext | undefined;

        // Generate response using this agent
        const result = await this.generateText(prompt, {
          // Pass through the operation context if available
          parentOperationContext: oc,
          conversationId: options?.conversationId,
          userId: options?.userId,
        });

        // Return the text result
        return {
          text: result.text,
          usage: result.usage,
        };
      },
    });
  }

  /**
   * Check if working memory is supported
   */
  private hasWorkingMemorySupport(): boolean {
    const memory = this.memoryManager.getMemory();
    return memory?.hasWorkingMemorySupport?.() ?? false;
  }

  /**
   * Set usage information on trace context
   * Maps AI SDK's LanguageModelUsage to trace context format
   */
  private setTraceContextUsage(traceContext: AgentTraceContext, usage?: LanguageModelUsage): void {
    if (!usage) return;

    traceContext.setUsage({
      promptTokens: usage.inputTokens,
      completionTokens: usage.outputTokens,
      totalTokens: usage.totalTokens,
      cachedTokens: usage.cachedInputTokens,
      reasoningTokens: usage.reasoningTokens,
    });
  }

  /**
   * Create working memory tools if configured
   */
  private createWorkingMemoryTools(options?: BaseGenerationOptions): Tool<any, any>[] {
    if (!this.hasWorkingMemorySupport()) {
      return [];
    }

    const memoryManager = this.memoryManager as unknown as MemoryManager;
    const memory = memoryManager.getMemory();

    if (!memory) {
      return [];
    }

    const tools: Tool<any, any>[] = [];

    // Get Working Memory tool
    tools.push(
      createTool({
        name: "get_working_memory",
        description: "Get the current working memory content for this conversation or user",
        parameters: z.object({}),
        execute: async () => {
          const content = await memory.getWorkingMemory({
            conversationId: options?.conversationId,
            userId: options?.userId,
          });
          return content || "No working memory content found.";
        },
      }),
    );

    // Update Working Memory tool
    const schema = memory.getWorkingMemorySchema();
    const template = memory.getWorkingMemoryTemplate();

    // Build parameters based on schema
    const baseParams = schema
      ? { content: schema }
      : { content: z.string().describe("The content to store in working memory") };

    const modeParam = {
      mode: z
        .enum(["replace", "append"])
        .default("append")
        .describe(
          "How to update: 'append' (default - safely merge with existing) or 'replace' (complete overwrite - DELETES other fields!)",
        ),
    };

    tools.push(
      createTool({
        name: "update_working_memory",
        description: template
          ? `Update working memory. Default mode is 'append' which safely merges new data. Only use 'replace' if you want to COMPLETELY OVERWRITE all data. Current data is in <current_context>. Template: ${template}`
          : `Update working memory with important context. Default mode is 'append' which safely merges new data. Only use 'replace' if you want to COMPLETELY OVERWRITE all data. Current data is in <current_context>.`,
        parameters: z.object({ ...baseParams, ...modeParam }),
        execute: async ({ content, mode }, oc) => {
          await memory.updateWorkingMemory({
            conversationId: options?.conversationId,
            userId: options?.userId,
            content,
            options: {
              mode: mode as MemoryUpdateMode | undefined,
            },
          });

          // Update root span with final content
          if (oc?.traceContext) {
            const finalContent = await memory.getWorkingMemory({
              conversationId: options?.conversationId,
              userId: options?.userId,
            });
            const rootSpan = oc.traceContext.getRootSpan();
            rootSpan.setAttribute("agent.workingMemory.finalContent", finalContent || "");
            rootSpan.setAttribute("agent.workingMemory.lastUpdateTime", new Date().toISOString());
          }

          return `Working memory ${mode === "replace" ? "replaced" : "updated (appended)"} successfully.`;
        },
      }),
    );

    // Clear Working Memory tool (optional, might not always be needed)
    tools.push(
      createTool({
        name: "clear_working_memory",
        description: "Clear the working memory content",
        parameters: z.object({}),
        execute: async (_, oc) => {
          await memory.clearWorkingMemory({
            conversationId: options?.conversationId,
            userId: options?.userId,
          });

          // Update root span to indicate cleared state
          if (oc?.traceContext) {
            const rootSpan = oc.traceContext.getRootSpan();
            rootSpan.setAttribute("agent.workingMemory.finalContent", "");
            rootSpan.setAttribute("agent.workingMemory.lastUpdateTime", new Date().toISOString());
          }

          return "Working memory cleared.";
        },
      }),
    );

    return tools;
  }
}<|MERGE_RESOLUTION|>--- conflicted
+++ resolved
@@ -2886,22 +2886,6 @@
   private createToolExecutionFactory(
     oc: OperationContext,
     hooks: AgentHooks,
-<<<<<<< HEAD
-  ): (tool: BaseTool) => (args: any, options?: ToolExecuteOptions) => Promise<any> {
-    return (tool: BaseTool) => async (args: any, options?: ToolExecuteOptions) => {
-      const baseOptions = (options ?? {}) as Partial<ToolExecuteOptions>;
-      const toolCallId = baseOptions.toolContext?.callId ?? randomUUID();
-
-      // Merge OperationContext fields into options with toolContext structure
-      const executionOptions: ToolExecuteOptions = {
-        ...oc,
-        ...baseOptions,
-        toolContext: {
-          name: tool.name,
-          callId: toolCallId,
-          messages: baseOptions.toolContext?.messages || [],
-          abortSignal: baseOptions.toolContext?.abortSignal,
-=======
   ): (tool: BaseTool) => (args: any, options?: ToolCallOptions) => Promise<any> {
     return (tool: BaseTool) => async (args: any, options?: ToolCallOptions) => {
       // AI SDK passes ToolCallOptions with fields: toolCallId, messages, abortSignal
@@ -2917,7 +2901,6 @@
           callId: toolCallId,
           messages: messages,
           abortSignal: abortSignal,
->>>>>>> c80d18f3
         },
       };
 
