import type {
  ModelMessage,
  ProviderOptions,
  SystemModelMessage,
  ToolCallOptions,
} from "@ai-sdk/provider-utils";
import type { Span } from "@opentelemetry/api";
import { SpanKind, SpanStatusCode } from "@opentelemetry/api";
import type { Logger } from "@voltagent/internal";
import { safeStringify } from "@voltagent/internal/utils";
import type {
  StreamTextResult as AIStreamTextResult,
  CallSettings,
  GenerateObjectResult,
  GenerateTextResult,
  LanguageModel,
  StepResult,
  ToolSet,
  UIMessage,
} from "ai";
import {
  type AsyncIterableStream,
  type CallWarning,
  type FinishReason,
  type LanguageModelUsage,
  type Output,
  convertToModelMessages,
  createTextStreamResponse,
  createUIMessageStream,
  createUIMessageStreamResponse,
  generateObject,
  generateText,
  pipeTextStreamToResponse,
  pipeUIMessageStreamToResponse,
  stepCountIs,
  streamObject,
  streamText,
} from "ai";
import { z } from "zod";
import { LogEvents, LoggerProxy } from "../logger";
import { ActionType, buildAgentLogMessage } from "../logger/message-builder";
import type { Memory, MemoryUpdateMode } from "../memory";
import { MemoryManager } from "../memory/manager/memory-manager";
import { type VoltAgentObservability, createVoltAgentObservability } from "../observability";
import { AgentRegistry } from "../registries/agent-registry";
import type { BaseRetriever } from "../retriever/retriever";
import type { Tool, Toolkit } from "../tool";
import { createTool } from "../tool";
import { ToolManager } from "../tool/manager";
import { randomUUID } from "../utils/id";
import { convertModelMessagesToUIMessages } from "../utils/message-converter";
import { NodeType, createNodeId } from "../utils/node-utils";
import { convertUsage } from "../utils/usage-converter";
import type { Voice } from "../voice";
import { VoltOpsClient as VoltOpsClientClass } from "../voltops/client";
import type { VoltOpsClient } from "../voltops/client";
import type { PromptContent, PromptHelper } from "../voltops/types";
import {
  createAbortError,
  createBailError,
  createVoltAgentError,
  isBailError,
  isClientHTTPError,
  isToolDeniedError,
} from "./errors";
import {
  type AgentEvalHost,
  type EnqueueEvalScoringArgs,
  enqueueEvalScoring as enqueueEvalScoringHelper,
} from "./eval";
import type { AgentHooks } from "./hooks";
import { AgentTraceContext, addModelAttributesToSpan } from "./open-telemetry/trace-context";
import type {
  BaseMessage,
  BaseTool,
  StepWithContent,
  ToolExecuteOptions,
  UsageInfo,
} from "./providers/base/types";
export type { AgentHooks } from "./hooks";
import { P, match } from "ts-pattern";
import type { StopWhen } from "../ai-types";
import type { SamplingPolicy } from "../eval/runtime";
import { ConversationBuffer } from "./conversation-buffer";
import {
  type NormalizedInputGuardrail,
  type NormalizedOutputGuardrail,
  runInputGuardrails as executeInputGuardrails,
  runOutputGuardrails as executeOutputGuardrails,
  normalizeInputGuardrailList,
  normalizeOutputGuardrailList,
} from "./guardrail";
import { MemoryPersistQueue } from "./memory-persist-queue";
import { sanitizeMessagesForModel } from "./message-normalizer";
import {
  type GuardrailPipeline,
  createAsyncIterableReadable,
  createGuardrailPipeline,
} from "./streaming/guardrail-stream";
import { SubAgentManager } from "./subagent";
import type { SubAgentConfig } from "./subagent/types";
import type { VoltAgentTextStreamPart } from "./subagent/types";
import type {
  AgentEvalConfig,
  AgentEvalOperationType,
  AgentFullState,
  AgentGuardrailState,
  AgentOptions,
  DynamicValue,
  DynamicValueOptions,
  InputGuardrail,
  InstructionsDynamicValue,
  OperationContext,
  OutputGuardrail,
  SupervisorConfig,
} from "./types";

const BUFFER_CONTEXT_KEY = Symbol("conversationBuffer");
const QUEUE_CONTEXT_KEY = Symbol("memoryPersistQueue");

// ============================================================================
// Types
// ============================================================================

/**
 * Context input type that accepts both Map and plain object
 */
export type ContextInput = Map<string | symbol, unknown> | Record<string | symbol, unknown>;

/**
 * Converts context input to Map
 */
function toContextMap(context?: ContextInput): Map<string | symbol, unknown> | undefined {
  if (!context) return undefined;
  return context instanceof Map ? context : new Map(Object.entries(context));
}

/**
 * Agent context with comprehensive tracking
 */
// AgentContext removed; OperationContext is used directly throughout

// AgentHooks type is defined in './hooks' and uses OperationContext

/**
 * Extended StreamTextResult that includes context
 */
export interface StreamTextResultWithContext<
  TOOLS extends ToolSet = Record<string, any>,
  PARTIAL_OUTPUT = any,
> {
  // All methods from AIStreamTextResult
  readonly text: AIStreamTextResult<TOOLS, PARTIAL_OUTPUT>["text"];
  readonly textStream: AIStreamTextResult<TOOLS, PARTIAL_OUTPUT>["textStream"];
  readonly fullStream: AsyncIterable<VoltAgentTextStreamPart<TOOLS>>;
  readonly usage: AIStreamTextResult<TOOLS, PARTIAL_OUTPUT>["usage"];
  readonly finishReason: AIStreamTextResult<TOOLS, PARTIAL_OUTPUT>["finishReason"];
  // Experimental partial output stream for streaming structured objects
  readonly experimental_partialOutputStream?: AIStreamTextResult<
    TOOLS,
    PARTIAL_OUTPUT
  >["experimental_partialOutputStream"];
  toUIMessageStream: AIStreamTextResult<TOOLS, PARTIAL_OUTPUT>["toUIMessageStream"];
  toUIMessageStreamResponse: AIStreamTextResult<TOOLS, PARTIAL_OUTPUT>["toUIMessageStreamResponse"];
  pipeUIMessageStreamToResponse: AIStreamTextResult<
    TOOLS,
    PARTIAL_OUTPUT
  >["pipeUIMessageStreamToResponse"];
  pipeTextStreamToResponse: AIStreamTextResult<TOOLS, PARTIAL_OUTPUT>["pipeTextStreamToResponse"];
  toTextStreamResponse: AIStreamTextResult<TOOLS, PARTIAL_OUTPUT>["toTextStreamResponse"];
  // Additional context field
  context: Map<string | symbol, unknown>;
}

/**
 * Extended StreamObjectResult that includes context
 */
export interface StreamObjectResultWithContext<T> {
  // Delegate to original streamObject result properties
  readonly object: Promise<T>;
  readonly partialObjectStream: ReadableStream<Partial<T>>;
  readonly textStream: AsyncIterableStream<string>;
  readonly warnings: Promise<CallWarning[] | undefined>;
  readonly usage: Promise<LanguageModelUsage>;
  readonly finishReason: Promise<FinishReason>;
  // Response conversion methods
  pipeTextStreamToResponse(response: any, init?: ResponseInit): void;
  toTextStreamResponse(init?: ResponseInit): Response;
  // Additional context field
  context: Map<string | symbol, unknown>;
}

/**
 * Extended GenerateTextResult that includes context
 */
export type GenerateTextResultWithContext<
  TOOLS extends ToolSet = Record<string, any>,
  OUTPUT = any,
> = GenerateTextResult<TOOLS, OUTPUT> & {
  // Additional context field
  context: Map<string | symbol, unknown>;
};

type LLMOperation = "streamText" | "generateText" | "streamObject" | "generateObject";

/**
 * Extended GenerateObjectResult that includes context
 */
export interface GenerateObjectResultWithContext<T> extends GenerateObjectResult<T> {
  // Additional context field
  context: Map<string | symbol, unknown>;
}

function cloneGenerateTextResultWithContext<
  TOOLS extends ToolSet = Record<string, any>,
  OUTPUT = any,
>(
  result: GenerateTextResult<TOOLS, OUTPUT>,
  overrides: Pick<GenerateTextResultWithContext<TOOLS, OUTPUT>, "text" | "context">,
): GenerateTextResultWithContext<TOOLS, OUTPUT> {
  const prototype = Object.getPrototypeOf(result);
  const clone = Object.create(prototype) as GenerateTextResultWithContext<TOOLS, OUTPUT>;
  const descriptors = Object.getOwnPropertyDescriptors(result);
  const overrideKeys = new Set(Object.keys(overrides));
  const baseDescriptors = Object.fromEntries(
    Object.entries(descriptors).filter(([key]) => !overrideKeys.has(key)),
  ) as PropertyDescriptorMap;

  Object.defineProperties(clone, baseDescriptors);

  for (const key of Object.keys(overrides) as Array<keyof typeof overrides>) {
    Object.defineProperty(clone, key, {
      value: overrides[key],
      writable: true,
      configurable: true,
      enumerable: true,
    });
  }

  return clone;
}

/**
 * Base options for all generation methods
 * Extends AI SDK's CallSettings for full compatibility
 */
export interface BaseGenerationOptions extends Partial<CallSettings> {
  // === VoltAgent Specific ===
  // Context
  userId?: string;
  conversationId?: string;
  context?: ContextInput;
  elicitation?: (request: unknown) => Promise<unknown>;

  // Parent tracking
  parentAgentId?: string;
  parentOperationContext?: OperationContext;
  parentSpan?: Span; // Optional parent span for OpenTelemetry context propagation

  // Memory
  contextLimit?: number;

  // Semantic memory options
  semanticMemory?: {
    enabled?: boolean;
    semanticLimit?: number;
    semanticThreshold?: number;
    mergeStrategy?: "prepend" | "append" | "interleave";
  };

  // Steps control
  maxSteps?: number;
  /**
   * Custom stop condition for ai-sdk step execution.
   * When provided, this overrides VoltAgent's default `stepCountIs(maxSteps)`.
   * Use with care: incorrect predicates can cause early termination or
   * unbounded loops depending on provider behavior and tool usage.
   */
  stopWhen?: StopWhen;

  // Tools (can provide additional tools dynamically)
  tools?: (Tool<any, any> | Toolkit)[];

  // Hooks (can override agent hooks)
  hooks?: AgentHooks;

  // Guardrails (can override agent-level guardrails)
  inputGuardrails?: InputGuardrail[];
  outputGuardrails?: OutputGuardrail<any>[];

  // Provider-specific options
  providerOptions?: ProviderOptions;

  // Experimental output (for structured generation)
  experimental_output?: ReturnType<typeof Output.object> | ReturnType<typeof Output.text>;

  // === Inherited from AI SDK CallSettings ===
  // maxOutputTokens, temperature, topP, topK,
  // presencePenalty, frequencyPenalty, stopSequences,
  // seed, maxRetries, abortSignal, headers
}

export type GenerateTextOptions = BaseGenerationOptions;
export type StreamTextOptions = BaseGenerationOptions & {
  onFinish?: (result: any) => void | Promise<void>;
};
export type GenerateObjectOptions = BaseGenerationOptions;
export type StreamObjectOptions = BaseGenerationOptions & {
  onFinish?: (result: any) => void | Promise<void>;
};

// ============================================================================
// Agent Implementation
// ============================================================================

export class Agent {
  readonly id: string;
  readonly name: string;
  readonly purpose?: string;
  readonly instructions: InstructionsDynamicValue;
  readonly model: LanguageModel | DynamicValue<LanguageModel>;
  readonly dynamicTools?: DynamicValue<(Tool<any, any> | Toolkit)[]>;
  readonly hooks: AgentHooks;
  readonly temperature?: number;
  readonly maxOutputTokens?: number;
  readonly maxSteps: number;
  readonly stopWhen?: StopWhen;
  readonly markdown: boolean;
  readonly voice?: Voice;
  readonly retriever?: BaseRetriever;
  readonly supervisorConfig?: SupervisorConfig;
  private readonly context?: Map<string | symbol, unknown>;

  private readonly logger: Logger;
  private readonly memoryManager: MemoryManager;
  private readonly memory?: Memory | false;
  private defaultObservability?: VoltAgentObservability;
  private readonly toolManager: ToolManager;
  private readonly subAgentManager: SubAgentManager;
  private readonly voltOpsClient?: VoltOpsClient;
  private readonly prompts?: PromptHelper;
  private readonly evalConfig?: AgentEvalConfig;
  private readonly inputGuardrails: NormalizedInputGuardrail[];
  private readonly outputGuardrails: NormalizedOutputGuardrail[];

  constructor(options: AgentOptions) {
    this.id = options.id || options.name;
    this.name = options.name;
    this.purpose = options.purpose;
    this.instructions = options.instructions;
    this.model = options.model;
    this.dynamicTools = typeof options.tools === "function" ? options.tools : undefined;
    this.hooks = options.hooks || {};
    this.temperature = options.temperature;
    this.maxOutputTokens = options.maxOutputTokens;
    this.maxSteps = options.maxSteps || 5;
    this.stopWhen = options.stopWhen;
    this.markdown = options.markdown ?? false;
    this.voice = options.voice;
    this.retriever = options.retriever;
    this.supervisorConfig = options.supervisorConfig;
    this.context = toContextMap(options.context);
    this.voltOpsClient = options.voltOpsClient;
    this.evalConfig = options.eval;
    this.inputGuardrails = normalizeInputGuardrailList(options.inputGuardrails || []);
    this.outputGuardrails = normalizeOutputGuardrailList(options.outputGuardrails || []);

    // Initialize logger - always use LoggerProxy for consistency
    // If external logger is provided, it will be used by LoggerProxy
    this.logger = new LoggerProxy(
      {
        component: "agent",
        agentId: this.id,
        modelName: this.getModelName(),
      },
      options.logger,
    );

    // Log agent creation
    this.logger.debug(`Agent created: ${this.name}`, {
      event: LogEvents.AGENT_CREATED,
      agentId: this.id,
      model: this.getModelName(),
      hasTools: !!options.tools,
      hasMemory: options.memory !== false,
      hasSubAgents: !!(options.subAgents && options.subAgents.length > 0),
    });

    // Store Memory
    this.memory = options.memory;

    // Initialize memory manager
    this.memoryManager = new MemoryManager(this.id, this.memory, {}, this.logger);

    // Initialize tool manager with static tools
    const staticTools = typeof options.tools === "function" ? [] : options.tools;
    this.toolManager = new ToolManager(staticTools, this.logger);
    if (options.toolkits) {
      this.toolManager.addItems(options.toolkits);
    }

    // Initialize sub-agent manager
    this.subAgentManager = new SubAgentManager(
      this.name,
      options.subAgents || [],
      this.supervisorConfig,
    );

    // Initialize prompts helper with VoltOpsClient (agent's own or global)
    // Priority 1: Agent's own VoltOpsClient
    // Priority 2: Global VoltOpsClient from registry
    const voltOpsClient =
      this.voltOpsClient || AgentRegistry.getInstance().getGlobalVoltOpsClient();
    if (voltOpsClient) {
      this.prompts = voltOpsClient.createPromptHelper(this.id);
    }
  }

  // ============================================================================
  // Public API Methods
  // ============================================================================

  /**
   * Generate text response
   */
  async generateText(
    input: string | UIMessage[] | BaseMessage[],
    options?: GenerateTextOptions,
  ): Promise<GenerateTextResultWithContext> {
    const startTime = Date.now();
    const oc = this.createOperationContext(input, options);
    const methodLogger = oc.logger;

    // Wrap entire execution in root span for trace context
    const rootSpan = oc.traceContext.getRootSpan();
    return await oc.traceContext.withSpan(rootSpan, async () => {
      const guardrailSet = this.resolveGuardrailSets(options);
      const buffer = this.getConversationBuffer(oc);
      const persistQueue = this.getMemoryPersistQueue(oc);
      let effectiveInput: typeof input = input;
      try {
        effectiveInput = await executeInputGuardrails(
          input,
          oc,
          guardrailSet.input,
          "generateText",
          this,
        );

        const { messages, uiMessages, model, tools, maxSteps } = await this.prepareExecution(
          effectiveInput,
          oc,
          options,
        );

        const modelName = this.getModelName();
        const contextLimit = options?.contextLimit;

        // Add model attributes and all options
        addModelAttributesToSpan(
          rootSpan,
          modelName,
          options,
          this.maxOutputTokens,
          this.temperature,
        );

        // Add context to span
        const contextMap = Object.fromEntries(oc.context.entries());
        if (Object.keys(contextMap).length > 0) {
          rootSpan.setAttribute("agent.context", safeStringify(contextMap));
        }

        // Add messages (serialize to JSON string)
        rootSpan.setAttribute("agent.messages", safeStringify(messages));
        rootSpan.setAttribute("agent.messages.ui", safeStringify(uiMessages));

        // Add agent state snapshot for remote observability
        const agentState = this.getFullState();
        rootSpan.setAttribute("agent.stateSnapshot", safeStringify(agentState));

        // Log generation start with only event-specific context
        methodLogger.debug(
          buildAgentLogMessage(
            this.name,
            ActionType.GENERATION_START,
            `Starting text generation with ${modelName}`,
          ),
          {
            event: LogEvents.AGENT_GENERATION_STARTED,
            operationType: "text",
            contextLimit,
            memoryEnabled: !!this.memoryManager.getMemory(),
            model: modelName,
            messageCount: messages?.length || 0,
            input: effectiveInput,
          },
        );

        // Call hooks
        await this.getMergedHooks(options).onStart?.({ agent: this, context: oc });

        // Event tracking now handled by OpenTelemetry spans

        // Setup abort signal listener
        this.setupAbortSignalListener(oc);

        methodLogger.debug("Starting agent llm call");

        methodLogger.debug("[LLM] - Generating text", {
          messages: messages.map((msg) => ({
            role: msg.role,
            content: msg.content,
          })),
          maxSteps,
          tools: tools ? Object.keys(tools) : [],
        });

        // Extract VoltAgent-specific options
        const {
          userId,
          conversationId,
          context, // Explicitly exclude to prevent collision with AI SDK's future 'context' field
          parentAgentId,
          parentOperationContext,
          hooks,
          maxSteps: userMaxSteps,
          tools: userTools,
          experimental_output,
          providerOptions,
          ...aiSDKOptions
        } = options || {};

        const llmSpan = this.createLLMSpan(oc, {
          operation: "generateText",
          modelName,
          isStreaming: false,
          messages,
          tools,
          providerOptions,
          callOptions: {
            temperature: aiSDKOptions?.temperature ?? this.temperature,
            maxOutputTokens: aiSDKOptions?.maxOutputTokens ?? this.maxOutputTokens,
            topP: aiSDKOptions?.topP,
<<<<<<< HEAD
=======
            stop: aiSDKOptions?.stop ?? options?.stop,
>>>>>>> 608bfeff
          },
        });
        const finalizeLLMSpan = this.createLLMSpanFinalizer(llmSpan);

<<<<<<< HEAD
        let result!: GenerateTextResult<ToolSet, unknown>;
=======
        let result: GenerateTextResult<any>;
>>>>>>> 608bfeff
        try {
          result = await oc.traceContext.withSpan(llmSpan, () =>
            generateText({
              model,
              messages,
              tools,
              // Default values
              temperature: this.temperature,
              maxOutputTokens: this.maxOutputTokens,
              maxRetries: 3,
              stopWhen: options?.stopWhen ?? this.stopWhen ?? stepCountIs(maxSteps),
              // User overrides from AI SDK options
              ...aiSDKOptions,
              // Experimental output if provided
              experimental_output,
              // Provider-specific options
              providerOptions,
              // VoltAgent controlled (these should not be overridden)
              abortSignal: oc.abortController.signal,
              onStepFinish: this.createStepHandler(oc, options),
            }),
          );
        } catch (error) {
          finalizeLLMSpan(SpanStatusCode.ERROR, { message: (error as Error).message });
          throw error;
        }

        const resolvedProviderUsage = result.usage
          ? await Promise.resolve(result.usage)
          : undefined;
        finalizeLLMSpan(SpanStatusCode.OK, {
          usage: resolvedProviderUsage,
          finishReason: result.finishReason,
        });

        await persistQueue.flush(buffer, oc);

        const usageInfo = convertUsage(result.usage);
        const finalText = await executeOutputGuardrails({
          output: result.text,
          operationContext: oc,
          guardrails: guardrailSet.output,
          operation: "generateText",
          agent: this,
          metadata: {
            usage: usageInfo,
            finishReason: result.finishReason ?? null,
            warnings: result.warnings ?? null,
          },
        });

        await this.getMergedHooks(options).onEnd?.({
          conversationId: oc.conversationId || "",
          agent: this,
          output: {
            text: finalText,
            usage: usageInfo,
            providerResponse: result.response,
            finishReason: result.finishReason,
            warnings: result.warnings,
            context: oc.context,
          },
          error: undefined,
          context: oc,
        });

        // Log successful completion with usage details
        const providerUsage = result.usage;
        const tokenInfo = providerUsage ? `${providerUsage.totalTokens} tokens` : "no usage data";
        methodLogger.debug(
          buildAgentLogMessage(
            this.name,
            ActionType.GENERATION_COMPLETE,
            `Text generation completed (${tokenInfo})`,
          ),
          {
            event: LogEvents.AGENT_GENERATION_COMPLETED,
            duration: Date.now() - startTime,
            finishReason: result.finishReason,
            usage: result.usage,
            toolCalls: result.toolCalls?.length || 0,
            text: finalText,
          },
        );

        // Add usage to span
        this.setTraceContextUsage(oc.traceContext, result.usage);
        oc.traceContext.setOutput(finalText);
        oc.traceContext.setFinishReason(result.finishReason);

        // Check if stopped by maxSteps
        if (result.steps && result.steps.length >= maxSteps) {
          oc.traceContext.setStopConditionMet(result.steps.length, maxSteps);
        }

        // Set output in operation context
        oc.output = finalText;

        this.enqueueEvalScoring({
          oc,
          output: finalText,
          operation: "generateText",
          metadata: {
            finishReason: result.finishReason,
            usage: result.usage ? JSON.parse(safeStringify(result.usage)) : undefined,
            toolCalls: result.toolCalls,
          },
        });

        // Close span after scheduling scorers
        oc.traceContext.end("completed");

        return cloneGenerateTextResultWithContext(result, {
          text: finalText,
          context: oc.context,
        });
      } catch (error) {
        // Check if this is a BailError (subagent early termination via abort)
        if (isBailError(error as Error)) {
          // Retrieve bailed result from systemContext
          const bailedResult = oc.systemContext.get("bailedResult") as
            | { agentName: string; response: string }
            | undefined;

          if (bailedResult) {
            methodLogger.info("Using bailed subagent result as final output (from abort)", {
              event: LogEvents.AGENT_GENERATION_COMPLETED,
              agentName: bailedResult.agentName,
              bailed: true,
            });

            const usageInfo: UsageInfo = {
              promptTokens: 0,
              completionTokens: 0,
              totalTokens: 0,
            };

            // Apply guardrails to bailed result
            const finalText = await executeOutputGuardrails({
              output: bailedResult.response,
              operationContext: oc,
              guardrails: guardrailSet.output,
              operation: "generateText",
              agent: this,
              metadata: {
                usage: usageInfo,
                finishReason: "bail" as any,
                warnings: null,
              },
            });

            // Call onEnd hook
            await this.getMergedHooks(options).onEnd?.({
              conversationId: oc.conversationId || "",
              agent: this,
              output: {
                text: finalText,
                usage: usageInfo,
                providerResponse: undefined as any,
                finishReason: "bail" as any,
                warnings: undefined,
                context: oc.context,
              },
              error: undefined,
              context: oc,
            });

            // Return bailed result as successful generation
            return {
              text: finalText,
              usage: usageInfo,
              finishReason: "bail" as any,
              warnings: undefined,
              response: {} as any,
              operationContext: oc,
              context: oc.context,
            } as any;
          }
        }

        await this.flushPendingMessagesOnError(oc).catch(() => {});
        return this.handleError(error as Error, oc, options, startTime);
      }
    });
  }

  /**
   * Stream text response
   */
  async streamText(
    input: string | UIMessage[] | BaseMessage[],
    options?: StreamTextOptions,
  ): Promise<StreamTextResultWithContext> {
    const startTime = Date.now();
    const oc = this.createOperationContext(input, options);

    // Wrap entire execution in root span to ensure all logs have trace context
    const rootSpan = oc.traceContext.getRootSpan();
    return await oc.traceContext.withSpan(rootSpan, async () => {
      const methodLogger = oc.logger; // Extract logger with executionId
      const guardrailSet = this.resolveGuardrailSets(options);
      const buffer = this.getConversationBuffer(oc);
      const persistQueue = this.getMemoryPersistQueue(oc);
      let effectiveInput: typeof input = input;
      try {
        effectiveInput = await executeInputGuardrails(
          input,
          oc,
          guardrailSet.input,
          "streamText",
          this,
        );

        // No need to initialize stream collection anymore - we'll use UIMessageStreamWriter

        const { messages, uiMessages, model, tools, maxSteps } = await this.prepareExecution(
          effectiveInput,
          oc,
          options,
        );

        const modelName = this.getModelName();
        const contextLimit = options?.contextLimit;

        // Add model attributes to root span if TraceContext exists
        // Input is now set during TraceContext creation in createContext
        if (oc.traceContext) {
          const rootSpan = oc.traceContext.getRootSpan();
          // Add model attributes and all options
          addModelAttributesToSpan(
            rootSpan,
            modelName,
            options,
            this.maxOutputTokens,
            this.temperature,
          );

          // Add context to span
          const contextMap = Object.fromEntries(oc.context.entries());
          if (Object.keys(contextMap).length > 0) {
            rootSpan.setAttribute("agent.context", safeStringify(contextMap));
          }

          // Add messages (serialize to JSON string)
          rootSpan.setAttribute("agent.messages", safeStringify(messages));
          rootSpan.setAttribute("agent.messages.ui", safeStringify(uiMessages));

          // Add agent state snapshot for remote observability
          const agentState = this.getFullState();
          rootSpan.setAttribute("agent.stateSnapshot", safeStringify(agentState));
        }

        // Log stream start
        methodLogger.debug(
          buildAgentLogMessage(
            this.name,
            ActionType.STREAM_START,
            `Starting stream generation with ${modelName}`,
          ),
          {
            event: LogEvents.AGENT_STREAM_STARTED,
            operationType: "stream",
            contextLimit,
            memoryEnabled: !!this.memoryManager.getMemory(),
            model: modelName,
            messageCount: messages?.length || 0,
            input: effectiveInput,
          },
        );

        // Call hooks
        await this.getMergedHooks(options).onStart?.({ agent: this, context: oc });

        // Event tracking now handled by OpenTelemetry spans

        // Setup abort signal listener
        this.setupAbortSignalListener(oc);

        // Extract VoltAgent-specific options
        const {
          userId,
          conversationId,
          context, // Explicitly exclude to prevent collision with AI SDK's future 'context' field
          parentAgentId,
          parentOperationContext,
          hooks,
          maxSteps: userMaxSteps,
          tools: userTools,
          onFinish: userOnFinish,
          experimental_output,
          providerOptions,
          ...aiSDKOptions
        } = options || {};

        const guardrailStreamingEnabled = guardrailSet.output.length > 0;

        let guardrailPipeline: GuardrailPipeline | null = null;
        let sanitizedTextPromise!: Promise<string>;

        const llmSpan = this.createLLMSpan(oc, {
          operation: "streamText",
          modelName,
          isStreaming: true,
          messages,
          tools,
          providerOptions,
          callOptions: {
            temperature: aiSDKOptions?.temperature ?? this.temperature,
            maxOutputTokens: aiSDKOptions?.maxOutputTokens ?? this.maxOutputTokens,
            topP: aiSDKOptions?.topP,
<<<<<<< HEAD
=======
            stop: aiSDKOptions?.stop ?? options?.stop,
>>>>>>> 608bfeff
          },
        });
        const finalizeLLMSpan = this.createLLMSpanFinalizer(llmSpan);

        const result = streamText({
          model,
          messages,
          tools,
          // Default values
          temperature: this.temperature,
          maxOutputTokens: this.maxOutputTokens,
          maxRetries: 3,
          stopWhen: options?.stopWhen ?? this.stopWhen ?? stepCountIs(maxSteps),
          // User overrides from AI SDK options
          ...aiSDKOptions,
          // Experimental output if provided
          experimental_output,
          // Provider-specific options
          providerOptions,
          // VoltAgent controlled (these should not be overridden)
          abortSignal: oc.abortController.signal,
          onStepFinish: this.createStepHandler(oc, options),
          onError: (errorData) => {
            // Handle nested error structure from OpenAI and other providers
            // The error might be directly the error or wrapped in { error: ... }
            const actualError = (errorData as any)?.error || errorData;

            // Check if this is a BailError (subagent early termination)
            // This is not a real error - it's a signal that execution should stop
            if (isBailError(actualError)) {
              methodLogger.info("Stream aborted due to subagent bail (not an error)", {
                agentName: actualError.agentName,
                event: LogEvents.AGENT_GENERATION_COMPLETED,
              });

              // Don't log as error, don't call error hooks
              // onFinish will be called and will handle span ending with correct finish reason
              return;
            }

            // Log the error
            methodLogger.error("Stream error occurred", {
              error: actualError,
              agentName: this.name,
              modelName: this.getModelName(),
            });

<<<<<<< HEAD
            finalizeLLMSpan(SpanStatusCode.ERROR, {
              message: (actualError as Error)?.message,
            });
=======
            finalizeLLMSpan(SpanStatusCode.ERROR, { message: (actualError as Error)?.message });
>>>>>>> 608bfeff

            // History update removed - using OpenTelemetry only

            // Event tracking now handled by OpenTelemetry spans

            // Call error hooks if they exist
            this.getMergedHooks(options).onError?.({
              agent: this,
              error: actualError as Error,
              context: oc,
            });

            // Close OpenTelemetry span with error status
            oc.traceContext.end("error", actualError as Error);

            // Don't re-throw - let the error be part of the stream
            // The onError callback should return void for AI SDK compatibility
          },
          onFinish: async (finalResult) => {
            const providerUsage = finalResult.usage
              ? await Promise.resolve(finalResult.usage)
              : undefined;
            finalizeLLMSpan(SpanStatusCode.OK, {
              usage: providerUsage,
              finishReason: finalResult.finishReason,
            });

            await persistQueue.flush(buffer, oc);

            // History update removed - using OpenTelemetry only

            // Event tracking now handled by OpenTelemetry spans

            // Add usage to span
            this.setTraceContextUsage(oc.traceContext, finalResult.totalUsage);

            const usage = convertUsage(finalResult.totalUsage);
            let finalText: string;

            // Check if we aborted due to subagent bail (early termination)
            const bailedResult = oc.systemContext.get("bailedResult") as
              | { agentName: string; response: string }
              | undefined;

            if (bailedResult) {
              // Use the bailed result instead of the supervisor's output
              methodLogger.info("Using bailed subagent result as final output", {
                event: LogEvents.AGENT_GENERATION_COMPLETED,
                agentName: bailedResult.agentName,
                bailed: true,
              });

              // Apply guardrails to bailed result
              if (guardrailSet.output.length > 0) {
                finalText = await executeOutputGuardrails({
                  output: bailedResult.response,
                  operationContext: oc,
                  guardrails: guardrailSet.output,
                  operation: "streamText",
                  agent: this,
                  metadata: {
                    usage,
                    finishReason: "bail" as any,
                    warnings: finalResult.warnings ?? null,
                  },
                });
              } else {
                finalText = bailedResult.response;
              }
            } else if (guardrailPipeline) {
              finalText = await sanitizedTextPromise;
            } else if (guardrailSet.output.length > 0) {
              finalText = await executeOutputGuardrails({
                output: finalResult.text,
                operationContext: oc,
                guardrails: guardrailSet.output,
                operation: "streamText",
                agent: this,
                metadata: {
                  usage,
                  finishReason: finalResult.finishReason ?? null,
                  warnings: finalResult.warnings ?? null,
                },
              });
            } else {
              finalText = finalResult.text;
            }

            const guardrailedResult =
              guardrailSet.output.length > 0 ? { ...finalResult, text: finalText } : finalResult;

            oc.traceContext.setOutput(finalText);

            // Set finish reason - override to "stop" if bailed (not "error")
            if (bailedResult) {
              oc.traceContext.setFinishReason("stop" as any);
            } else {
              oc.traceContext.setFinishReason(finalResult.finishReason);
            }

            // Check if stopped by maxSteps
            const steps = finalResult.steps;
            if (steps && steps.length >= maxSteps) {
              oc.traceContext.setStopConditionMet(steps.length, maxSteps);
            }

            // Set output in operation context
            oc.output = finalText;
            // Call hooks with standardized output (stream finish result)
            await this.getMergedHooks(options).onEnd?.({
              conversationId: oc.conversationId || "",
              agent: this,
              output: {
                text: finalText,
                usage,
                providerResponse: finalResult.response,
                finishReason: finalResult.finishReason,
                warnings: finalResult.warnings,
                context: oc.context,
              },
              error: undefined,
              context: oc,
            });

            // Call user's onFinish if it exists
            if (userOnFinish) {
              await userOnFinish(guardrailedResult);
            }

            const tokenInfo = usage ? `${usage.totalTokens} tokens` : "no usage data";
            methodLogger.debug(
              buildAgentLogMessage(
                this.name,
                ActionType.GENERATION_COMPLETE,
                `Text generation completed (${tokenInfo})`,
              ),
              {
                event: LogEvents.AGENT_GENERATION_COMPLETED,
                duration: Date.now() - startTime,
                finishReason: finalResult.finishReason,
                usage: finalResult.usage,
                toolCalls: finalResult.toolCalls?.length || 0,
                text: finalText,
              },
            );

            this.enqueueEvalScoring({
              oc,
              output: finalText,
              operation: "streamText",
              metadata: {
                finishReason: finalResult.finishReason,
                usage: finalResult.totalUsage
                  ? JSON.parse(safeStringify(finalResult.totalUsage))
                  : undefined,
                toolCalls: finalResult.toolCalls,
              },
            });

            finalizeLLMSpan(SpanStatusCode.OK, {
              usage: finalResult.totalUsage,
              finishReason: finalResult.finishReason,
            });

            oc.traceContext.end("completed");
          },
        });

        // Capture the agent instance for use in helpers
        type ToUIMessageStreamOptions = Parameters<typeof result.toUIMessageStream>[0];
        type ToUIMessageStreamResponseOptions = Parameters<
          typeof result.toUIMessageStreamResponse
        >[0];
        type ToUIMessageStreamReturn = ReturnType<typeof result.toUIMessageStream>;
        type UIStreamChunk = ToUIMessageStreamReturn extends AsyncIterable<infer Chunk>
          ? Chunk
          : never;

        const agent = this;

        const createBaseFullStream = (): AsyncIterable<VoltAgentTextStreamPart> => {
          // Wrap the base stream with abort handling
          const wrapWithAbortHandling = async function* (
            baseStream: AsyncIterable<VoltAgentTextStreamPart>,
          ): AsyncIterable<VoltAgentTextStreamPart> {
            const iterator = baseStream[Symbol.asyncIterator]();

            try {
              while (true) {
                // Check if aborted before reading next chunk
                if (oc.abortController.signal.aborted) {
                  // Clean exit - stream is done
                  return;
                }

                // Try to read next chunk - may throw if stream is aborted
                let iterResult: IteratorResult<VoltAgentTextStreamPart>;
                try {
                  iterResult = await iterator.next();
                } catch (error) {
                  // If aborted, reader.read() may throw AbortError - treat as clean exit
                  if (oc.abortController.signal.aborted) {
                    return; // Clean exit, no error propagation
                  }
                  // Other errors should propagate to user code
                  throw error;
                }

                const { done, value } = iterResult;

                if (done) {
                  return;
                }

                yield value;
              }
            } finally {
              // No manual cleanup needed - AI SDK's AsyncIterableStream handles
              // its own cleanup when the generator returns. Calling iterator.return()
              // would cause ERR_INVALID_STATE since the reader is already detached.
            }
          };

          if (agent.subAgentManager.hasSubAgents()) {
            const createMergedFullStream =
              async function* (): AsyncIterable<VoltAgentTextStreamPart> {
                const { readable, writable } = new TransformStream<VoltAgentTextStreamPart>();
                const writer = writable.getWriter();

                oc.systemContext.set("fullStreamWriter", writer);

                const writeParentStream = async () => {
                  try {
                    // Wrap AI SDK stream with abort handling before iterating
                    // This ensures the loop exits cleanly when abort is triggered
                    const abortAwareParentStream = wrapWithAbortHandling(result.fullStream);

                    for await (const part of abortAwareParentStream) {
                      // No manual abort check needed - wrapper handles it
                      await writer.write(part as VoltAgentTextStreamPart);
                    }
                  } finally {
                    // Ensure the merged stream is closed when the parent stream finishes.
                    // This allows the reader loop below to exit with done=true and lets
                    // callers (e.g., SSE) observe completion.
                    try {
                      await writer.close();
                    } catch (_) {
                      // Ignore double-close or stream state errors
                    }
                  }
                };

                const parentPromise = writeParentStream();
                const reader = readable.getReader();

                try {
                  while (true) {
                    // Check abort before reading
                    if (oc.abortController.signal.aborted) {
                      break;
                    }

                    const { done, value } = await reader.read();
                    if (done) break;
                    if (value !== undefined) {
                      yield value;
                    }
                  }
                } finally {
                  reader.releaseLock();
                  await parentPromise;
                  await writer.close();
                }
              };

            return createMergedFullStream();
          }

          // For non-subagent case, wrap the stream with abort handling
          return wrapWithAbortHandling(result.fullStream);
        };

        const guardrailContext = guardrailStreamingEnabled
          ? {
              guardrails: guardrailSet.output,
              agent: this,
              operationContext: oc,
              operation: "streamText" as AgentEvalOperationType,
            }
          : null;

        const baseFullStreamForPipeline = guardrailStreamingEnabled
          ? createBaseFullStream()
          : undefined;

        if (guardrailStreamingEnabled) {
          guardrailPipeline = createGuardrailPipeline(
            baseFullStreamForPipeline as AsyncIterable<VoltAgentTextStreamPart>,
            result.textStream,
            guardrailContext,
          );
          sanitizedTextPromise = guardrailPipeline.finalizePromise.then(async () => {
            const sanitized = guardrailPipeline?.runner?.getSanitizedText();
            if (typeof sanitized === "string" && sanitized.length > 0) {
              return sanitized;
            }
            // Wait for AI SDK text first (stream must complete)
            const aiSdkText = await result.text;

            // NOW check for bailed result (set during stream processing)
            const bailedResult = oc.systemContext.get("bailedResult") as
              | { agentName: string; response: string }
              | undefined;
            return bailedResult?.response || aiSdkText;
          });
        } else {
          // Wrap result.text with custom Promise that checks for bailed result
          // IMPORTANT: Wait for AI SDK text first (stream must complete/abort)
          // This ensures createStepHandler has processed tool results and set bailedResult
          sanitizedTextPromise = result.text.then((aiSdkText) => {
            // NOW check if bailed (set by createStepHandler during stream processing)
            const bailedResult = oc.systemContext.get("bailedResult") as
              | { agentName: string; response: string }
              | undefined;

            // Return bailed subagent's result instead of supervisor's (if bailed)
            return bailedResult?.response || aiSdkText;
          });
        }

        const getGuardrailAwareFullStream = (): AsyncIterable<VoltAgentTextStreamPart> => {
          if (guardrailPipeline) {
            return guardrailPipeline.fullStream;
          }
          return createBaseFullStream();
        };

        const getGuardrailAwareTextStream = (): AsyncIterableStream<string> => {
          if (guardrailPipeline) {
            return guardrailPipeline.textStream;
          }
          return result.textStream;
        };

        const getGuardrailAwareUIStream = (
          streamOptions?: ToUIMessageStreamOptions,
        ): ToUIMessageStreamReturn => {
          if (!guardrailPipeline) {
            return result.toUIMessageStream(streamOptions);
          }
          return guardrailPipeline.createUIStream(streamOptions) as ToUIMessageStreamReturn;
        };

        const createMergedUIStream = (
          streamOptions?: ToUIMessageStreamOptions,
        ): ToUIMessageStreamReturn => {
          const mergedStream = createUIMessageStream({
            execute: async ({ writer }) => {
              oc.systemContext.set("uiStreamWriter", writer);
              writer.merge(getGuardrailAwareUIStream(streamOptions));
            },
            onError: (error) => String(error),
          });

          return createAsyncIterableReadable<UIStreamChunk>(async (controller) => {
            const reader = mergedStream.getReader();
            try {
              while (true) {
                const { done, value } = await reader.read();
                if (done) break;
                if (value !== undefined) {
                  controller.enqueue(value);
                }
              }
              controller.close();
            } catch (error) {
              controller.error(error);
            } finally {
              reader.releaseLock();
            }
          });
        };

        const toUIMessageStreamSanitized = (
          streamOptions?: ToUIMessageStreamOptions,
        ): ToUIMessageStreamReturn => {
          if (agent.subAgentManager.hasSubAgents()) {
            return createMergedUIStream(streamOptions);
          }
          return getGuardrailAwareUIStream(streamOptions);
        };

        const toUIMessageStreamResponseSanitized = (
          options?: ToUIMessageStreamResponseOptions,
        ): ReturnType<typeof result.toUIMessageStreamResponse> => {
          const streamOptions = options as ToUIMessageStreamOptions | undefined;
          const stream = agent.subAgentManager.hasSubAgents()
            ? createMergedUIStream(streamOptions)
            : getGuardrailAwareUIStream(streamOptions);
          const responseInit = options ? { ...options } : {};
          return createUIMessageStreamResponse({
            stream,
            ...responseInit,
          });
        };

        const pipeUIMessageStreamToResponseSanitized = (
          response: Parameters<typeof result.pipeUIMessageStreamToResponse>[0],
          init?: Parameters<typeof result.pipeUIMessageStreamToResponse>[1],
        ): void => {
          const streamOptions = init as ToUIMessageStreamOptions | undefined;
          const stream = agent.subAgentManager.hasSubAgents()
            ? createMergedUIStream(streamOptions)
            : getGuardrailAwareUIStream(streamOptions);
          const initOptions = init ? { ...init } : {};
          pipeUIMessageStreamToResponse({
            response,
            stream,
            ...initOptions,
          });
        };

        // Create a wrapper that includes context and delegates to the original result
        const resultWithContext: StreamTextResultWithContext = {
          text: sanitizedTextPromise,
          get textStream() {
            return getGuardrailAwareTextStream();
          },
          get fullStream() {
            return getGuardrailAwareFullStream();
          },
          usage: result.usage,
          finishReason: result.finishReason,
          get experimental_partialOutputStream() {
            return result.experimental_partialOutputStream;
          },
          toUIMessageStream: toUIMessageStreamSanitized as typeof result.toUIMessageStream,
          toUIMessageStreamResponse:
            toUIMessageStreamResponseSanitized as typeof result.toUIMessageStreamResponse,
          pipeUIMessageStreamToResponse:
            pipeUIMessageStreamToResponseSanitized as typeof result.pipeUIMessageStreamToResponse,
          pipeTextStreamToResponse: (response, init) => {
            pipeTextStreamToResponse({
              response,
              textStream: getGuardrailAwareTextStream(),
              ...(init ?? {}),
            });
          },
          toTextStreamResponse: (init) => {
            return createTextStreamResponse({
              textStream: getGuardrailAwareTextStream(),
              ...(init ?? {}),
            });
          },
          context: oc.context,
        };

        return resultWithContext;
      } catch (error) {
        await this.flushPendingMessagesOnError(oc).catch(() => {});
        return this.handleError(error as Error, oc, options, startTime);
      }
    });
  }

  /**
   * Generate structured object
   */
  async generateObject<T extends z.ZodType>(
    input: string | UIMessage[] | BaseMessage[],
    schema: T,
    options?: GenerateObjectOptions,
  ): Promise<GenerateObjectResultWithContext<z.infer<T>>> {
    const startTime = Date.now();
    const oc = this.createOperationContext(input, options);
    const methodLogger = oc.logger;

    // Wrap entire execution in root span for trace context
    const rootSpan = oc.traceContext.getRootSpan();
    return await oc.traceContext.withSpan(rootSpan, async () => {
      const guardrailSet = this.resolveGuardrailSets(options);
      let effectiveInput: typeof input = input;
      try {
        effectiveInput = await executeInputGuardrails(
          input,
          oc,
          guardrailSet.input,
          "generateObject",
          this,
        );
        const { messages, uiMessages, model } = await this.prepareExecution(
          effectiveInput,
          oc,
          options,
        );

        const modelName = this.getModelName();
        const schemaName = schema.description || "unknown";

        // Add model attributes and all options
        addModelAttributesToSpan(
          rootSpan,
          modelName,
          options,
          this.maxOutputTokens,
          this.temperature,
        );

        // Add context to span
        const contextMap = Object.fromEntries(oc.context.entries());
        if (Object.keys(contextMap).length > 0) {
          rootSpan.setAttribute("agent.context", safeStringify(contextMap));
        }

        // Add messages (serialize to JSON string)
        rootSpan.setAttribute("agent.messages", safeStringify(messages));
        rootSpan.setAttribute("agent.messages.ui", safeStringify(uiMessages));

        // Add agent state snapshot for remote observability
        const agentState = this.getFullState();
        rootSpan.setAttribute("agent.stateSnapshot", safeStringify(agentState));

        // Log generation start (object)
        methodLogger.debug(
          buildAgentLogMessage(
            this.name,
            ActionType.GENERATION_START,
            `Starting object generation with ${modelName}`,
          ),
          {
            event: LogEvents.AGENT_GENERATION_STARTED,
            operationType: "object",
            schemaName,
            model: modelName,
            messageCount: messages?.length || 0,
            input: effectiveInput,
          },
        );

        // Call hooks
        await this.getMergedHooks(options).onStart?.({ agent: this, context: oc });

        // Event tracking now handled by OpenTelemetry spans

        // Extract VoltAgent-specific options
        const {
          userId,
          conversationId,
          context, // Explicitly exclude to prevent collision with AI SDK's future 'context' field
          parentAgentId,
          parentOperationContext,
          hooks,
          maxSteps: userMaxSteps,
          tools: userTools,
          providerOptions,
          ...aiSDKOptions
        } = options || {};

        const result = await generateObject({
          model,
          messages,
          output: "object",
          schema,
          // Default values
          maxOutputTokens: this.maxOutputTokens,
          temperature: this.temperature,
          maxRetries: 3,
          // User overrides from AI SDK options
          ...aiSDKOptions,
          // Provider-specific options
          providerOptions,
          // VoltAgent controlled
          abortSignal: oc.abortController.signal,
        });

        const usageInfo = convertUsage(result.usage);
        const finalObject = await executeOutputGuardrails({
          output: result.object,
          operationContext: oc,
          guardrails: guardrailSet.output,
          operation: "generateObject",
          agent: this,
          metadata: {
            usage: usageInfo,
            finishReason: result.finishReason ?? null,
            warnings: result.warnings ?? null,
          },
        });

        // Save the object response to memory
        if (oc.userId && oc.conversationId) {
          // Create UIMessage from the object response
          const message: UIMessage = {
            id: randomUUID(),
            role: "assistant",
            parts: [
              {
                type: "text",
                text: safeStringify(finalObject),
              },
            ],
          };

          // Save the message to memory
          await this.memoryManager.saveMessage(oc, message, oc.userId, oc.conversationId);

          // Add step to history
          const step: StepWithContent = {
            id: randomUUID(),
            type: "text",
            content: safeStringify(finalObject),
            role: "assistant",
            usage: usageInfo,
          };
          this.addStepToHistory(step, oc);
        }

        // History update removed - using OpenTelemetry only

        // Event tracking now handled by OpenTelemetry spans

        // Add usage to span
        this.setTraceContextUsage(oc.traceContext, result.usage);
        oc.traceContext.setOutput(finalObject);

        // Set output in operation context
        oc.output = finalObject;

        this.enqueueEvalScoring({
          oc,
          output: finalObject,
          operation: "generateObject",
          metadata: {
            finishReason: result.finishReason,
            usage: result.usage ? JSON.parse(safeStringify(result.usage)) : undefined,
            schemaName,
          },
        });

        oc.traceContext.end("completed");

        // Call hooks
        await this.getMergedHooks(options).onEnd?.({
          conversationId: oc.conversationId || "",
          agent: this,
          output: {
            object: finalObject,
            usage: usageInfo,
            providerResponse: (result as any).response,
            finishReason: result.finishReason,
            warnings: result.warnings,
            context: oc.context,
          },
          error: undefined,
          context: oc,
        });

        // Log successful completion
        const usage = result.usage;
        const tokenInfo = usage ? `${usage.totalTokens} tokens` : "no usage data";
        methodLogger.debug(
          buildAgentLogMessage(
            this.name,
            ActionType.GENERATION_COMPLETE,
            `Object generation completed (${tokenInfo})`,
          ),
          {
            event: LogEvents.AGENT_GENERATION_COMPLETED,
            duration: Date.now() - startTime,
            finishReason: result.finishReason,
            usage: result.usage,
            schemaName,
          },
        );

        // Return result with same context reference for consistency
        return {
          ...result,
          object: finalObject,
          context: oc.context,
        };
      } catch (error) {
        await this.flushPendingMessagesOnError(oc).catch(() => {});
        return this.handleError(error as Error, oc, options, startTime);
      }
    });
  }

  /**
   * Stream structured object
   */
  async streamObject<T extends z.ZodType>(
    input: string | UIMessage[] | BaseMessage[],
    schema: T,
    options?: StreamObjectOptions,
  ): Promise<StreamObjectResultWithContext<z.infer<T>>> {
    const startTime = Date.now();
    const oc = this.createOperationContext(input, options);

    // Wrap entire execution in root span for trace context
    const rootSpan = oc.traceContext.getRootSpan();
    return await oc.traceContext.withSpan(rootSpan, async () => {
      const methodLogger = oc.logger; // Extract logger with executionId
      const guardrailSet = this.resolveGuardrailSets(options);
      let effectiveInput: typeof input = input;
      try {
        effectiveInput = await executeInputGuardrails(
          input,
          oc,
          guardrailSet.input,
          "streamObject",
          this,
        );

        const { messages, uiMessages, model } = await this.prepareExecution(
          effectiveInput,
          oc,
          options,
        );

        const modelName = this.getModelName();
        const schemaName = schema.description || "unknown";

        // Add model attributes and all options
        addModelAttributesToSpan(
          rootSpan,
          modelName,
          options,
          this.maxOutputTokens,
          this.temperature,
        );

        // Add context to span
        const contextMap = Object.fromEntries(oc.context.entries());
        if (Object.keys(contextMap).length > 0) {
          rootSpan.setAttribute("agent.context", safeStringify(contextMap));
        }

        // Add messages (serialize to JSON string)
        rootSpan.setAttribute("agent.messages", safeStringify(messages));
        rootSpan.setAttribute("agent.messages.ui", safeStringify(uiMessages));

        // Add agent state snapshot for remote observability
        const agentState = this.getFullState();
        rootSpan.setAttribute("agent.stateSnapshot", safeStringify(agentState));

        // Log stream object start
        methodLogger.debug(
          buildAgentLogMessage(
            this.name,
            ActionType.STREAM_START,
            `Starting object stream generation with ${modelName}`,
          ),
          {
            event: LogEvents.AGENT_STREAM_STARTED,
            operationType: "object",
            schemaName: schemaName,
            model: modelName,
            messageCount: messages?.length || 0,
            input: effectiveInput,
          },
        );

        // Call hooks
        await this.getMergedHooks(options).onStart?.({ agent: this, context: oc });

        // Event tracking now handled by OpenTelemetry spans

        // Extract VoltAgent-specific options
        const {
          userId,
          conversationId,
          context, // Explicitly exclude to prevent collision with AI SDK's future 'context' field
          parentAgentId,
          parentOperationContext,
          hooks,
          maxSteps: userMaxSteps,
          tools: userTools,
          onFinish: userOnFinish,
          providerOptions,
          ...aiSDKOptions
        } = options || {};

        let guardrailObjectPromise!: Promise<z.infer<T>>;
        let resolveGuardrailObject: ((value: z.infer<T>) => void) | undefined;
        let rejectGuardrailObject: ((reason: unknown) => void) | undefined;

        const result = streamObject({
          model,
          messages,
          output: "object",
          schema,
          // Default values
          maxOutputTokens: this.maxOutputTokens,
          temperature: this.temperature,
          maxRetries: 3,
          // User overrides from AI SDK options
          ...aiSDKOptions,
          // Provider-specific options
          providerOptions,
          // VoltAgent controlled
          abortSignal: oc.abortController.signal,
          onError: (errorData) => {
            // Handle nested error structure from OpenAI and other providers
            // The error might be directly the error or wrapped in { error: ... }
            const actualError = (errorData as any)?.error || errorData;

            // Log the error
            methodLogger.error("Stream object error occurred", {
              error: actualError,
              agentName: this.name,
              modelName: this.getModelName(),
              schemaName: schemaName,
            });

            // History update removed - using OpenTelemetry only

            // Event tracking now handled by OpenTelemetry spans

            // Call error hooks if they exist
            this.getMergedHooks(options).onError?.({
              agent: this,
              error: actualError as Error,
              context: oc,
            });

            // Close OpenTelemetry span with error status
            oc.traceContext.end("error", actualError as Error);
            rejectGuardrailObject?.(actualError);

            // Don't re-throw - let the error be part of the stream
            // The onError callback should return void for AI SDK compatibility
          },
          onFinish: async (finalResult: any) => {
            try {
              const usageInfo = convertUsage(finalResult.usage as any);
              let finalObject = finalResult.object as z.infer<T>;
              if (guardrailSet.output.length > 0) {
                finalObject = await executeOutputGuardrails({
                  output: finalResult.object as z.infer<T>,
                  operationContext: oc,
                  guardrails: guardrailSet.output,
                  operation: "streamObject",
                  agent: this,
                  metadata: {
                    usage: usageInfo,
                    finishReason: finalResult.finishReason ?? null,
                    warnings: finalResult.warnings ?? null,
                  },
                });
                resolveGuardrailObject?.(finalObject);
              }

              if (oc.userId && oc.conversationId) {
                const message: UIMessage = {
                  id: randomUUID(),
                  role: "assistant",
                  parts: [
                    {
                      type: "text",
                      text: safeStringify(finalObject),
                    },
                  ],
                };

                await this.memoryManager.saveMessage(oc, message, oc.userId, oc.conversationId);

                const step: StepWithContent = {
                  id: randomUUID(),
                  type: "text",
                  content: safeStringify(finalObject),
                  role: "assistant",
                  usage: usageInfo,
                };
                this.addStepToHistory(step, oc);
              }

              // Add usage to span
              this.setTraceContextUsage(oc.traceContext, finalResult.usage);
              oc.traceContext.setOutput(finalObject);

              // Set output in operation context
              oc.output = finalObject;

              await this.getMergedHooks(options).onEnd?.({
                conversationId: oc.conversationId || "",
                agent: this,
                output: {
                  object: finalObject,
                  usage: usageInfo,
                  providerResponse: finalResult.response,
                  finishReason: finalResult.finishReason,
                  warnings: finalResult.warnings,
                  context: oc.context,
                },
                error: undefined,
                context: oc,
              });

              if (userOnFinish) {
                const guardrailedResult =
                  guardrailSet.output.length > 0
                    ? { ...finalResult, object: finalObject }
                    : finalResult;
                await userOnFinish(guardrailedResult);
              }

              const usage = finalResult.usage as any;
              const tokenInfo = usage ? `${usage.totalTokens} tokens` : "no usage data";
              methodLogger.debug(
                buildAgentLogMessage(
                  this.name,
                  ActionType.GENERATION_COMPLETE,
                  `Object generation completed (${tokenInfo})`,
                ),
                {
                  event: LogEvents.AGENT_GENERATION_COMPLETED,
                  duration: Date.now() - startTime,
                  finishReason: finalResult.finishReason,
                  usage: finalResult.usage,
                  schemaName,
                },
              );

              this.enqueueEvalScoring({
                oc,
                output: finalObject,
                operation: "streamObject",
                metadata: {
                  finishReason: finalResult.finishReason,
                  usage: finalResult.usage
                    ? JSON.parse(safeStringify(finalResult.usage))
                    : undefined,
                  schemaName,
                },
              });

              oc.traceContext.end("completed");
            } catch (error) {
              rejectGuardrailObject?.(error);
              throw error;
            }
          },
        });

        if (guardrailSet.output.length > 0) {
          guardrailObjectPromise = new Promise<z.infer<T>>((resolve, reject) => {
            resolveGuardrailObject = resolve;
            rejectGuardrailObject = reject;
          });
        } else {
          guardrailObjectPromise = result.object;
        }

        // Create a wrapper that includes context and delegates to the original result
        // Use getters for streams to avoid ReadableStream locking issues
        const resultWithContext = {
          // Delegate to original properties
          object: guardrailObjectPromise,
          // Use getter for lazy access to avoid stream locking
          get partialObjectStream() {
            return result.partialObjectStream;
          },
          get textStream() {
            return result.textStream;
          },
          warnings: result.warnings,
          usage: result.usage,
          finishReason: result.finishReason,
          // Delegate response conversion methods
          pipeTextStreamToResponse: (response, init) =>
            result.pipeTextStreamToResponse(response, init),
          toTextStreamResponse: (init) => result.toTextStreamResponse(init),
          // Add our custom context
          context: oc.context,
        } as StreamObjectResultWithContext<z.infer<T>>;

        return resultWithContext;
      } catch (error) {
        await this.flushPendingMessagesOnError(oc).catch(() => {});
        return this.handleError(error as Error, oc, options, 0);
      }
    });
  }

  // ============================================================================
  // Private Helper Methods
  // ============================================================================

  private resolveGuardrailSets(options?: {
    inputGuardrails?: InputGuardrail[];
    outputGuardrails?: OutputGuardrail<any>[];
  }): {
    input: NormalizedInputGuardrail[];
    output: NormalizedOutputGuardrail[];
  } {
    const optionInput = options?.inputGuardrails
      ? normalizeInputGuardrailList(options.inputGuardrails, this.inputGuardrails.length)
      : [];
    const optionOutput = options?.outputGuardrails
      ? normalizeOutputGuardrailList(options.outputGuardrails, this.outputGuardrails.length)
      : [];

    return {
      input: [...this.inputGuardrails, ...optionInput],
      output: [...this.outputGuardrails, ...optionOutput],
    };
  }

  /**
   * Common preparation for all execution methods
   */
  private async prepareExecution(
    input: string | UIMessage[] | BaseMessage[],
    oc: OperationContext,
    options?: BaseGenerationOptions,
  ): Promise<{
    messages: BaseMessage[];
    uiMessages: UIMessage[];
    model: LanguageModel;
    tools: Record<string, any>;
    maxSteps: number;
  }> {
    // Prepare messages (system + memory + input) as UIMessages
    const buffer = this.getConversationBuffer(oc);
    const uiMessages = await this.prepareMessages(input, oc, options, buffer);

    // Convert UIMessages to ModelMessages for the LLM
    const hooks = this.getMergedHooks(options);
    let messages = convertToModelMessages(uiMessages);

    if (hooks.onPrepareModelMessages) {
      const result = await hooks.onPrepareModelMessages({
        modelMessages: messages,
        uiMessages,
        agent: this,
        context: oc,
      });
      if (result?.modelMessages) {
        messages = result.modelMessages;
      }
    }

    // Calculate maxSteps (use provided option or calculate based on subagents)
    const maxSteps = options?.maxSteps ?? this.calculateMaxSteps();

    // Resolve dynamic values
    const model = await this.resolveValue(this.model, oc);
    const dynamicToolList = (await this.resolveValue(this.dynamicTools, oc)) || [];

    // Merge agent tools with option tools
    const optionToolsArray = options?.tools || [];
    const adHocTools = [...dynamicToolList, ...optionToolsArray];

    // Prepare tools with execution context
    const tools = await this.prepareTools(adHocTools, oc, maxSteps, options);

    return {
      messages,
      uiMessages,
      model,
      tools,
      maxSteps,
    };
  }

  /**
   * Create execution context
   */
  // createContext removed; use createOperationContext directly

  /**
   * Create only the OperationContext (sync)
   * Transitional helper to gradually adopt OperationContext across methods
   */
  private createOperationContext(
    input: string | UIMessage[] | BaseMessage[],
    options?: BaseGenerationOptions,
  ): OperationContext {
    const operationId = randomUUID();
    const startTimeDate = new Date();

    // Prefer reusing an existing context instance to preserve reference across calls/subagents
    const runtimeContext = toContextMap(options?.context);
    const parentContext = options?.parentOperationContext?.context;

    // Determine authoritative base context reference without cloning
    let context: Map<string | symbol, unknown>;
    if (parentContext) {
      context = parentContext;
      // Parent context should remain authoritative; only fill in missing keys from runtime then agent
      if (runtimeContext) {
        for (const [k, v] of runtimeContext.entries()) {
          if (!context.has(k)) context.set(k, v);
        }
      }
      if (this.context) {
        for (const [k, v] of this.context.entries()) {
          if (!context.has(k)) context.set(k, v);
        }
      }
    } else if (runtimeContext) {
      // Use the user-provided context instance directly
      context = runtimeContext;
      // Fill defaults from agent-level context without overriding user values
      if (this.context) {
        for (const [k, v] of this.context.entries()) {
          if (!context.has(k)) context.set(k, v);
        }
      }
    } else if (this.context) {
      // Fall back to agent-level default context instance
      context = this.context;
    } else {
      // No context provided anywhere; create a fresh one
      context = new Map();
    }

    const logger = this.getContextualLogger(options?.parentAgentId).child({
      operationId,
      userId: options?.userId,
      conversationId: options?.conversationId,
      executionId: operationId,
    });

    const observability = this.getObservability();
    const traceContext = new AgentTraceContext(observability, this.name, {
      agentId: this.id,
      agentName: this.name,
      userId: options?.userId,
      conversationId: options?.conversationId,
      operationId,
      parentSpan: options?.parentSpan,
      parentAgentId: options?.parentAgentId,
      input,
    });

    // Use parent's AbortController if available, otherwise create new one
    const abortController =
      options?.parentOperationContext?.abortController || new AbortController();

    // Setup cascade abort only if we created a new controller
    if (!options?.parentOperationContext?.abortController && options?.abortSignal) {
      const externalSignal = options.abortSignal;
      externalSignal.addEventListener("abort", () => {
        if (!abortController.signal.aborted) {
          abortController.abort(externalSignal.reason);
        }
      });
    }

    const systemContext = new Map<string | symbol, unknown>();
    systemContext.set(BUFFER_CONTEXT_KEY, new ConversationBuffer(undefined, logger));
    systemContext.set(
      QUEUE_CONTEXT_KEY,
      new MemoryPersistQueue(this.memoryManager, { debounceMs: 200, logger }),
    );

    const elicitationHandler = options?.elicitation ?? options?.parentOperationContext?.elicitation;

    return {
      operationId,
      context,
      systemContext,
      isActive: true,
      logger,
      conversationSteps: options?.parentOperationContext?.conversationSteps || [],
      abortController,
      userId: options?.userId,
      conversationId: options?.conversationId,
      parentAgentId: options?.parentAgentId,
      traceContext,
      startTime: startTimeDate,
      elicitation: elicitationHandler,
      input,
      output: undefined,
    };
  }

  private getConversationBuffer(oc: OperationContext): ConversationBuffer {
    let buffer = oc.systemContext.get(BUFFER_CONTEXT_KEY) as ConversationBuffer | undefined;
    if (!buffer) {
      buffer = new ConversationBuffer();
      oc.systemContext.set(BUFFER_CONTEXT_KEY, buffer);
    }
    return buffer;
  }

  private getMemoryPersistQueue(oc: OperationContext): MemoryPersistQueue {
    let queue = oc.systemContext.get(QUEUE_CONTEXT_KEY) as MemoryPersistQueue | undefined;
    if (!queue) {
      queue = new MemoryPersistQueue(this.memoryManager, { logger: oc.logger });
      oc.systemContext.set(QUEUE_CONTEXT_KEY, queue);
    }
    return queue;
  }

  private async flushPendingMessagesOnError(oc: OperationContext): Promise<void> {
    const buffer = this.getConversationBuffer(oc);
    const queue = this.getMemoryPersistQueue(oc);

    if (!buffer || !queue) {
      return;
    }

    try {
      await queue.flush(buffer, oc);
    } catch (error) {
      oc.logger.debug("Failed to flush pending conversation messages after error", {
        error,
        conversationId: oc.conversationId,
        userId: oc.userId,
      });
      throw error;
    }
  }

  /**
   * Get contextual logger with parent tracking
   */
  private getContextualLogger(parentAgentId?: string): Logger {
    if (parentAgentId) {
      const parentAgent = AgentRegistry.getInstance().getAgent(parentAgentId);
      if (parentAgent) {
        return this.logger.child({
          parentAgentId,
          isSubAgent: true,
          delegationDepth: this.calculateDelegationDepth(parentAgentId),
        });
      }
    }
    return this.logger;
  }

  /**
   * Calculate delegation depth
   */
  private calculateDelegationDepth(parentAgentId: string | undefined): number {
    if (!parentAgentId) return 0;

    let depth = 1;
    let currentParentId = parentAgentId;
    const visited = new Set<string>();

    while (currentParentId) {
      if (visited.has(currentParentId)) break;
      visited.add(currentParentId);

      const parentIds = AgentRegistry.getInstance().getParentAgentIds(currentParentId);
      if (parentIds.length > 0) {
        depth++;
        currentParentId = parentIds[0];
      } else {
        break;
      }
    }

    return depth;
  }

  private enqueueEvalScoring(args: EnqueueEvalScoringArgs): void {
    enqueueEvalScoringHelper(this.createEvalHost(), args);
  }

  private createLLMSpan(
    oc: OperationContext,
    params: {
      operation: LLMOperation;
      modelName: string;
      isStreaming: boolean;
      messages?: Array<{ role: string; content: unknown }>;
      tools?: ToolSet;
      providerOptions?: ProviderOptions;
      callOptions?: Record<string, unknown>;
    },
  ): Span {
    const attributes = this.buildLLMSpanAttributes(params);
<<<<<<< HEAD
    return oc.traceContext.createChildSpan(`llm:${params.operation}`, "llm", {
      kind: SpanKind.CLIENT,
      attributes,
    });
=======
    const span = oc.traceContext.createChildSpan(`llm:${params.operation}`, "llm", {
      kind: SpanKind.CLIENT,
      attributes,
    });
    return span;
>>>>>>> 608bfeff
  }

  private createLLMSpanFinalizer(span: Span) {
    let ended = false;
    return (
      status: SpanStatusCode,
      details?: {
        message?: string;
        usage?: LanguageModelUsage | UsageInfo | null;
        finishReason?: FinishReason | string | null;
      },
    ) => {
<<<<<<< HEAD
      if (ended) {
        return;
      }
=======
      if (ended) return;
>>>>>>> 608bfeff
      if (details?.usage) {
        this.recordLLMUsage(span, details.usage);
      }
      if (details?.finishReason) {
        span.setAttribute("llm.finish_reason", String(details.finishReason));
      }
      if (details?.message) {
        span.setStatus({ code: status, message: details.message });
      } else {
        span.setStatus({ code: status });
      }
      span.end();
      ended = true;
    };
  }

  private buildLLMSpanAttributes(params: {
    operation: LLMOperation;
    modelName: string;
    isStreaming: boolean;
    messages?: Array<{ role: string; content: unknown }>;
    tools?: ToolSet;
    providerOptions?: ProviderOptions;
    callOptions?: Record<string, unknown>;
  }): Record<string, any> {
    const attrs: Record<string, any> = {
      "llm.operation": params.operation,
      "llm.model": params.modelName,
      "llm.stream": params.isStreaming,
    };
<<<<<<< HEAD

    const provider = params.modelName.includes("/") ? params.modelName.split("/")[0] : undefined;
    if (provider) {
      attrs["llm.provider"] = provider;
    }

    const callOptions = params.callOptions ?? {};
    const maybeNumber = (value: unknown): number | undefined => {
      if (typeof value === "number") {
        return Number.isFinite(value) ? value : undefined;
      }
=======
    const provider = params.modelName?.includes("/") ? params.modelName.split("/")[0] : undefined;
    if (provider) {
      attrs["llm.provider"] = provider;
    }
    const callOptions = params.callOptions ?? {};
    const maybeNumber = (value: unknown): number | undefined => {
      if (typeof value === "number") return value;
>>>>>>> 608bfeff
      if (typeof value === "string") {
        const parsed = Number(value);
        return Number.isFinite(parsed) ? parsed : undefined;
      }
      return undefined;
    };
<<<<<<< HEAD

    const temperature = maybeNumber(callOptions.temperature ?? callOptions.temp);
    if (temperature !== undefined) {
      attrs["llm.temperature"] = temperature;
    }
    const maxOutputTokens = maybeNumber(callOptions.maxOutputTokens);
    if (maxOutputTokens !== undefined) {
      attrs["llm.max_output_tokens"] = maxOutputTokens;
=======
    const temperature = maybeNumber(callOptions.temperature ?? callOptions.temp ?? undefined);
    if (temperature !== undefined) {
      attrs["llm.temperature"] = temperature;
    }
    const maxOutput = maybeNumber(callOptions.maxOutputTokens);
    if (maxOutput !== undefined) {
      attrs["llm.max_output_tokens"] = maxOutput;
>>>>>>> 608bfeff
    }
    const topP = maybeNumber(callOptions.topP);
    if (topP !== undefined) {
      attrs["llm.top_p"] = topP;
    }
    if (callOptions.stop !== undefined) {
      attrs["llm.stop_condition"] = safeStringify(callOptions.stop);
    }
<<<<<<< HEAD

=======
>>>>>>> 608bfeff
    if (params.messages && params.messages.length > 0) {
      attrs["llm.messages.count"] = params.messages.length;
      const trimmedMessages = params.messages.slice(-10);
      attrs["llm.messages"] = safeStringify(
<<<<<<< HEAD
        trimmedMessages.map((msg) => ({ role: msg.role, content: msg.content })),
      );
    }

=======
        trimmedMessages.map((msg) => ({
          role: msg.role,
          content: msg.content,
        })),
      );
    }
>>>>>>> 608bfeff
    if (params.tools) {
      const toolNames = Object.keys(params.tools);
      attrs["llm.tools.count"] = toolNames.length;
      if (toolNames.length > 0) {
        attrs["llm.tools"] = toolNames.join(",");
      }
    }
<<<<<<< HEAD

    if (params.providerOptions) {
      attrs["llm.provider_options"] = safeStringify(params.providerOptions);
    }

=======
    if (params.providerOptions) {
      attrs["llm.provider_options"] = safeStringify(params.providerOptions);
    }
>>>>>>> 608bfeff
    return attrs;
  }

  private recordLLMUsage(span: Span, usage?: LanguageModelUsage | UsageInfo | null): void {
<<<<<<< HEAD
    if (!usage) {
      return;
    }

    const coerce = (value: unknown): number | undefined => {
      if (typeof value === "number" && Number.isFinite(value)) {
        return value;
      }
=======
    if (!usage) return;
    const coerce = (value: unknown): number | undefined => {
      if (typeof value === "number" && Number.isFinite(value)) return value;
>>>>>>> 608bfeff
      if (typeof value === "string") {
        const parsed = Number(value);
        return Number.isFinite(parsed) ? parsed : undefined;
      }
      return undefined;
    };

    const promptTokens =
      coerce((usage as any).promptTokens) ??
      coerce((usage as any).prompt) ??
      coerce((usage as any).inputTokens) ??
      coerce((usage as any).input_tokens);
    const completionTokens =
      coerce((usage as any).completionTokens) ??
      coerce((usage as any).completion) ??
      coerce((usage as any).outputTokens) ??
      coerce((usage as any).output_tokens);
    const totalTokens =
<<<<<<< HEAD
      coerce((usage as any).totalTokens) ?? (promptTokens ?? 0) + (completionTokens ?? 0);
=======
      coerce((usage as any).totalTokens) ??
      coerce((usage as any).total_tokens) ??
      (promptTokens ?? 0) + (completionTokens ?? 0);
>>>>>>> 608bfeff

    if (promptTokens !== undefined) {
      span.setAttribute("llm.usage.prompt_tokens", promptTokens);
    }
    if (completionTokens !== undefined) {
      span.setAttribute("llm.usage.completion_tokens", completionTokens);
    }
    if (totalTokens !== undefined) {
      span.setAttribute("llm.usage.total_tokens", totalTokens);
    }
  }

  private createEvalHost(): AgentEvalHost {
    return {
      id: this.id,
      name: this.name,
      logger: this.logger,
      evalConfig: this.evalConfig,
      getObservability: () => this.getObservability(),
    };
  }

  /**
   * Get observability instance (lazy initialization)
   */
  /**
   * Get observability instance - checks global registry on every call
   * This ensures agents can use global observability when available
   * but still work standalone with their own instance
   */
  private getObservability(): VoltAgentObservability {
    const registry = AgentRegistry.getInstance();

    // Always check global registry first (it might have been set after agent creation)
    const globalObservability = registry.getGlobalObservability();
    if (globalObservability) {
      return globalObservability;
    }

    if (!this.defaultObservability) {
      this.defaultObservability = createVoltAgentObservability({
        serviceName: `agent-${this.name}`,
      });
    }

    return this.defaultObservability;
  }

  /**
   * Check if semantic search is supported
   */
  private hasSemanticSearchSupport(): boolean {
    // Check if MemoryManager has vector support
    const memory = this.memoryManager.getMemory();
    if (memory) {
      return memory?.hasVectorSupport?.() ?? false;
    }
    return false;
  }

  /**
   * Extract user query from input for semantic search
   */
  private extractUserQuery(input: string | UIMessage[] | BaseMessage[]): string | undefined {
    if (typeof input === "string") {
      return input;
    }
    if (!Array.isArray(input) || input.length === 0) return undefined;

    const isUI = (msg: any): msg is UIMessage => Array.isArray(msg?.parts);

    const userMessages = (input as any[]).filter((msg) => msg.role === "user");
    const lastUserMessage: any = userMessages.at(-1);

    if (!lastUserMessage) return undefined;

    if (isUI(lastUserMessage)) {
      const textParts = lastUserMessage.parts
        .filter((part: any) => part.type === "text" && typeof part.text === "string")
        .map((part: any) => part.text.trim())
        .filter(Boolean);
      if (textParts.length > 0) return textParts.join(" ");
      return undefined;
    }

    // ModelMessage path
    if (typeof lastUserMessage.content === "string") {
      const content = (lastUserMessage.content as string).trim();
      return content.length > 0 ? content : undefined;
    }
    if (Array.isArray(lastUserMessage.content)) {
      const textParts = (lastUserMessage.content as any[])
        .filter((part: any) => part.type === "text" && typeof part.text === "string")
        .map((part: any) => part.text.trim())
        .filter(Boolean);
      if (textParts.length > 0) return textParts.join(" ");
    }
    return undefined;
  }

  /**
   * Prepare messages with system prompt and memory
   */
  // biome-ignore lint/complexity/noExcessiveCognitiveComplexity: legacy message preparation pipeline
  private async prepareMessages(
    input: string | UIMessage[] | BaseMessage[],
    oc: OperationContext,
    options: BaseGenerationOptions | undefined,
    buffer: ConversationBuffer,
  ): Promise<UIMessage[]> {
    const messages: UIMessage[] = [];

    // Get system message with retriever context and working memory
    const systemMessage = await this.getSystemMessage(input, oc, options);
    if (systemMessage) {
      const systemMessagesAsUI: UIMessage[] = (() => {
        if (typeof systemMessage === "string") {
          return [
            {
              id: randomUUID(),
              role: "system",
              parts: [
                {
                  type: "text",
                  text: systemMessage,
                },
              ],
            },
          ];
        }

        if (Array.isArray(systemMessage)) {
          return convertModelMessagesToUIMessages(systemMessage);
        }

        return convertModelMessagesToUIMessages([systemMessage]);
      })();

      for (const systemUIMessage of systemMessagesAsUI) {
        messages.push(systemUIMessage);
      }

      const instructionText = systemMessagesAsUI
        .flatMap((msg) =>
          msg.parts.flatMap((part) =>
            part.type === "text" && typeof (part as any).text === "string"
              ? [(part as any).text as string]
              : [],
          ),
        )
        .join("\n\n");

      if (instructionText) {
        oc.traceContext.setInstructions(instructionText);
      }
    }

    const canIUseMemory = options?.userId && options.conversationId;

    // Load memory context if available (already returns UIMessages)
    if (canIUseMemory) {
      // Check if we should use semantic search
      // Default to true if vector support is available
      const useSemanticSearch = options?.semanticMemory?.enabled ?? this.hasSemanticSearchSupport();

      // Extract user query for semantic search if enabled
      const currentQuery = useSemanticSearch ? this.extractUserQuery(input) : undefined;

      // Prepare memory read parameters
      const semanticLimit = options?.semanticMemory?.semanticLimit ?? 5;
      const semanticThreshold = options?.semanticMemory?.semanticThreshold ?? 0.7;
      const mergeStrategy = options?.semanticMemory?.mergeStrategy ?? "append";
      const isSemanticSearch = useSemanticSearch && currentQuery;

      const traceContext = oc.traceContext;

      if (traceContext) {
        // Create unified memory read span

        const spanInput = {
          query: isSemanticSearch ? currentQuery : input,
          userId: options?.userId,
          conversationId: options?.conversationId,
        };
        const memoryReadSpan = traceContext.createChildSpan("memory.read", "memory", {
          label: isSemanticSearch ? "Semantic Memory Read" : "Memory Context Read",
          attributes: {
            "memory.operation": "read",
            "memory.semantic": isSemanticSearch,
            input: safeStringify(spanInput),
            ...(isSemanticSearch && {
              "memory.semantic.limit": semanticLimit,
              "memory.semantic.threshold": semanticThreshold,
              "memory.semantic.merge_strategy": mergeStrategy,
            }),
          },
        });

        try {
          const memoryResult = await traceContext.withSpan(memoryReadSpan, async () => {
            if (isSemanticSearch) {
              // Semantic search
              const memMessages = await this.memoryManager.getMessages(
                oc,
                oc.userId,
                oc.conversationId,
                options?.contextLimit,
                {
                  useSemanticSearch: true,
                  currentQuery,
                  semanticLimit,
                  semanticThreshold,
                  mergeStrategy,
                  traceContext: traceContext,
                  parentMemorySpan: memoryReadSpan,
                },
              );
              buffer.ingestUIMessages(memMessages, true);
              return memMessages;
            }
            // Regular memory context
            // Convert model messages to UI for memory context if needed
            const inputForMemory =
              typeof input === "string"
                ? input
                : Array.isArray(input) && (input as any[])[0]?.parts
                  ? (input as UIMessage[])
                  : convertModelMessagesToUIMessages(input as BaseMessage[]);

            const result = await this.memoryManager.prepareConversationContext(
              oc,
              inputForMemory,
              oc.userId,
              oc.conversationId,
              options?.contextLimit,
            );

            // Update conversation ID
            oc.conversationId = result.conversationId;

            buffer.ingestUIMessages(result.messages, true);

            return result.messages;
          });

          const retrievedMessagesCount = Array.isArray(memoryResult) ? memoryResult.length : 0;

          traceContext.endChildSpan(memoryReadSpan, "completed", {
            output: memoryResult,
            attributes: {
              "memory.message_count": retrievedMessagesCount,
            },
          });

          // Ensure conversation ID exists for semantic search
          if (isSemanticSearch && !oc.conversationId) {
            oc.conversationId = randomUUID();
          }

          // Add memory messages
          messages.push(...memoryResult);

          // When using semantic search, also persist the current input in background
          // so user messages are stored and embedded consistently.
          if (isSemanticSearch && oc.userId && oc.conversationId) {
            try {
              const inputForMemory =
                typeof input === "string"
                  ? input
                  : Array.isArray(input) && (input as any[])[0]?.parts
                    ? (input as UIMessage[])
                    : convertModelMessagesToUIMessages(input as BaseMessage[]);
              this.memoryManager.queueSaveInput(oc, inputForMemory, oc.userId, oc.conversationId);
            } catch (_e) {
              // Non-fatal: background persistence should not block message preparation
            }
          }
        } catch (error) {
          traceContext.endChildSpan(memoryReadSpan, "error", {
            error: error as Error,
          });
          throw error;
        }
      }
    }

    // Add current input
    if (typeof input === "string") {
      messages.push({
        id: randomUUID(),
        role: "user",
        parts: [{ type: "text", text: input }],
      });
    } else if (Array.isArray(input)) {
      const first = (input as any[])[0];
      if (first && Array.isArray(first.parts)) {
        messages.push(...(input as UIMessage[]));
      } else {
        messages.push(...convertModelMessagesToUIMessages(input as BaseMessage[]));
      }
    }

    // Sanitize messages before passing them to the model-layer hooks
    const sanitizedMessages = sanitizeMessagesForModel(messages);

    // Allow hooks to modify sanitized messages (while exposing the raw set when needed)
    const hooks = this.getMergedHooks(options);
    if (hooks.onPrepareMessages) {
      const result = await hooks.onPrepareMessages({
        messages: sanitizedMessages,
        rawMessages: messages,
        agent: this,
        context: oc,
      });
      return result?.messages || sanitizedMessages;
    }

    return sanitizedMessages;
  }

  /**
   * Get system message with dynamic instructions and retriever context
   */
  // biome-ignore lint/complexity/noExcessiveCognitiveComplexity: legacy system message assembly
  private async getSystemMessage(
    input: string | UIMessage[] | BaseMessage[],
    oc: OperationContext,
    options?: BaseGenerationOptions,
  ): Promise<BaseMessage | BaseMessage[]> {
    // Resolve dynamic instructions
    const promptHelper = VoltOpsClientClass.createPromptHelperWithFallback(
      this.id,
      this.name,
      typeof this.instructions === "function" ? "" : this.instructions,
      this.voltOpsClient,
    );

    const dynamicValueOptions: DynamicValueOptions = {
      context: oc.context,
      prompts: promptHelper,
    };

    const resolvedInstructions = await this.resolveValue(
      this.instructions,
      oc,
      dynamicValueOptions,
    );

    // Add VoltOps prompt metadata to OpenTelemetry trace if available
    if (
      typeof resolvedInstructions === "object" &&
      "type" in resolvedInstructions &&
      "metadata" in resolvedInstructions
    ) {
      const promptContent = resolvedInstructions as PromptContent;
      if (promptContent.metadata && oc.traceContext) {
        const rootSpan = oc.traceContext.getRootSpan();
        const metadata = promptContent.metadata;

        // Add each metadata field as a separate attribute
        if (metadata.prompt_id) {
          rootSpan.setAttribute("prompt.id", metadata.prompt_id);
        }
        if (metadata.prompt_version_id) {
          rootSpan.setAttribute("prompt.version_id", metadata.prompt_version_id);
        }
        if (metadata.name) {
          rootSpan.setAttribute("prompt.name", metadata.name);
        }
        if (metadata.version !== undefined) {
          rootSpan.setAttribute("prompt.version", metadata.version);
        }
        if (metadata.labels && metadata.labels.length > 0) {
          rootSpan.setAttribute("prompt.labels", safeStringify(metadata.labels));
        }
        if (metadata.tags && metadata.tags.length > 0) {
          rootSpan.setAttribute("prompt.tags", safeStringify(metadata.tags));
        }
        if (metadata.config) {
          rootSpan.setAttribute("prompt.config", safeStringify(metadata.config));
        }
      }
    }

    // Get retriever context if available
    let retrieverContext: string | null = null;
    if (this.retriever && input) {
      retrieverContext = await this.getRetrieverContext(input, oc);
    }

    // Get working memory instructions if available
    let workingMemoryContext: string | null = null;
    if (this.hasWorkingMemorySupport() && options?.conversationId) {
      const memory = this.memoryManager.getMemory();

      if (memory) {
        // Get full working memory instructions with current data
        const workingMemoryInstructions = await memory.getWorkingMemoryInstructions({
          conversationId: options.conversationId,
          userId: options.userId,
        });

        if (workingMemoryInstructions) {
          workingMemoryContext = `\n\n${workingMemoryInstructions}`;
        }

        // Add working memory attributes to span for observability
        if (oc.traceContext) {
          const rootSpan = oc.traceContext.getRootSpan();

          // Get the raw working memory content
          const workingMemoryContent = await memory.getWorkingMemory({
            conversationId: options.conversationId,
            userId: options.userId,
          });

          if (workingMemoryContent) {
            rootSpan.setAttribute("agent.workingMemory.content", workingMemoryContent);
            rootSpan.setAttribute("agent.workingMemory.enabled", true);

            // Detect format
            const format = memory.getWorkingMemoryFormat ? memory.getWorkingMemoryFormat() : null;
            rootSpan.setAttribute("agent.workingMemory.format", format || "text");

            // Add timestamp
            rootSpan.setAttribute("agent.workingMemory.lastUpdated", new Date().toISOString());
          } else {
            rootSpan.setAttribute("agent.workingMemory.enabled", true);
          }
        }
      }
    } else if (oc.traceContext) {
      // Working memory not supported/configured
      const rootSpan = oc.traceContext.getRootSpan();
      rootSpan.setAttribute("agent.workingMemory.enabled", false);
    }

    // Handle different instruction types
    if (typeof resolvedInstructions === "object" && "type" in resolvedInstructions) {
      const promptContent = resolvedInstructions as PromptContent;

      if (promptContent.type === "chat" && promptContent.messages) {
        const messages = [...promptContent.messages];

        // Add retriever context and working memory to last system message if available
        const additionalContext = [
          retrieverContext ? `Relevant Context:\n${retrieverContext}` : null,
          workingMemoryContext,
        ]
          .filter(Boolean)
          .join("\n\n");

        if (additionalContext) {
          const lastSystemIndex = messages
            .map((m, i) => ({ message: m, index: i }))
            .filter(({ message }) => message.role === "system")
            .pop()?.index;

          if (lastSystemIndex !== undefined) {
            const existingMessage = messages[lastSystemIndex];
            messages[lastSystemIndex] = {
              ...existingMessage,
              content: `${existingMessage.content}\n\n${additionalContext}`,
            } as typeof existingMessage;
          } else {
            messages.push({
              role: "system",
              content: additionalContext,
            } as SystemModelMessage);
          }
        }

        return messages;
      }

      if (promptContent.type === "text") {
        let content = promptContent.text || "";

        // Add toolkit instructions
        content = this.addToolkitInstructions(content);

        // Add markdown instruction
        if (this.markdown) {
          content = `${content}\n\nUse markdown to format your answers.`;
        }

        // Add retriever context
        if (retrieverContext) {
          content = `${content}\n\nRelevant Context:\n${retrieverContext}`;
        }

        // Add working memory context
        if (workingMemoryContext) {
          content = `${content}${workingMemoryContext}`;
        }

        // Add supervisor instructions if needed
        if (this.subAgentManager.hasSubAgents()) {
          const agentsMemory = await this.prepareAgentsMemory(oc);
          content = this.subAgentManager.generateSupervisorSystemMessage(
            content,
            agentsMemory,
            this.supervisorConfig,
          );
        }

        return {
          role: "system",
          content: `You are ${this.name}. ${content}`,
        };
      }
    }

    // Default string instructions
    let content = typeof resolvedInstructions === "string" ? resolvedInstructions : "";

    // Add toolkit instructions
    content = this.addToolkitInstructions(content);

    // Add markdown instruction
    if (this.markdown) {
      content = `${content}\n\nUse markdown to format your answers.`;
    }

    // Add retriever context
    if (retrieverContext) {
      content = `${content}\n\nRelevant Context:\n${retrieverContext}`;
    }

    // Add working memory context
    if (workingMemoryContext) {
      content = `${content}${workingMemoryContext}`;
    }

    // Add supervisor instructions if needed
    if (this.subAgentManager.hasSubAgents()) {
      const agentsMemory = await this.prepareAgentsMemory(oc);
      content = this.subAgentManager.generateSupervisorSystemMessage(
        content,
        agentsMemory,
        this.supervisorConfig,
      );
    }

    return {
      role: "system",
      content: `You are ${this.name}. ${content}`,
    };
  }

  /**
   * Add toolkit instructions
   */
  private addToolkitInstructions(baseInstructions: string): string {
    const toolkits = this.toolManager.getToolkits();
    let toolInstructions = "";

    for (const toolkit of toolkits) {
      if (toolkit.addInstructions && toolkit.instructions) {
        toolInstructions += `\n\n${toolkit.instructions}`;
      }
    }

    return baseInstructions + toolInstructions;
  }

  /**
   * Prepare agents memory for supervisor
   */
  private async prepareAgentsMemory(oc: OperationContext): Promise<string> {
    try {
      const subAgents = this.subAgentManager.getSubAgents();
      if (subAgents.length === 0) return "";

      // Get recent conversation steps
      const steps = oc.conversationSteps || [];
      const formattedMemory = steps
        .filter((step) => step.role !== "system" && step.role === "assistant")
        .map((step) => `${step.role}: ${step.content}`)
        .join("\n\n");

      return formattedMemory || "No previous agent interactions found.";
    } catch (error) {
      this.logger.warn("Error preparing agents memory", { error });
      return "Error retrieving agent history.";
    }
  }

  /**
   * Get retriever context
   */
  private async getRetrieverContext(
    input: string | UIMessage[] | BaseMessage[],
    oc: OperationContext,
  ): Promise<string | null> {
    if (!this.retriever) return null;

    const startTime = Date.now();
    const retrieverLogger = oc.logger.child({
      operation: "retriever",
      retrieverId: this.retriever.tool.name,
    });

    retrieverLogger.debug(buildAgentLogMessage(this.name, ActionType.START, "Retrieving context"), {
      event: LogEvents.RETRIEVER_SEARCH_STARTED,
      input,
    });

    // Create OpenTelemetry span for retriever using TraceContext
    const retrieverSpan = oc.traceContext.createChildSpan("retriever.search", "retriever", {
      label: this.retriever.tool.name || "Retriever",
      attributes: {
        "retriever.name": this.retriever.tool.name || "Retriever",
        input: typeof input === "string" ? input : safeStringify(input),
      },
    });

    // Event tracking now handled by OpenTelemetry spans

    try {
      // Prepare retriever input: pass through if ModelMessages, convert if UIMessage, or string
      const retrieverInput =
        typeof input === "string"
          ? input
          : Array.isArray(input) && (input as any[])[0]?.content !== undefined
            ? (input as BaseMessage[])
            : convertToModelMessages(input as UIMessage[]);

      // Execute retriever with the span context
      const retrievedContent = await oc.traceContext.withSpan(retrieverSpan, async () => {
        if (!this.retriever) return null;
        return await this.retriever.retrieve(retrieverInput, {
          context: oc.context,
          logger: retrieverLogger,
        });
      });

      if (retrievedContent?.trim()) {
        const documentCount = retrievedContent
          .split("\n")
          .filter((line: string) => line.trim()).length;

        retrieverLogger.debug(
          buildAgentLogMessage(
            this.name,
            ActionType.COMPLETE,
            `Retrieved ${documentCount} documents`,
          ),
          {
            event: LogEvents.RETRIEVER_SEARCH_COMPLETED,
            documentCount,
            duration: Date.now() - startTime,
          },
        );

        // Event tracking now handled by OpenTelemetry spans

        // End OpenTelemetry span successfully
        oc.traceContext?.endChildSpan(retrieverSpan, "completed", {
          output: retrievedContent,
          attributes: {
            "retriever.document_count": documentCount,
          },
        });

        return retrievedContent;
      }

      // End span if no content retrieved
      oc.traceContext?.endChildSpan(retrieverSpan, "completed", {
        output: null,
        attributes: {
          "retriever.document_count": 0,
        },
      });

      return null;
    } catch (error) {
      // Event tracking now handled by OpenTelemetry spans

      // End OpenTelemetry span with error
      oc.traceContext.endChildSpan(retrieverSpan, "error", {
        error: error as Error,
      });

      retrieverLogger.error(
        buildAgentLogMessage(
          this.name,
          ActionType.ERROR,
          `Retriever failed: ${error instanceof Error ? error.message : "Unknown error"}`,
        ),
        {
          event: LogEvents.RETRIEVER_SEARCH_FAILED,
          error: error instanceof Error ? error.message : String(error),
          duration: Date.now() - startTime,
        },
      );

      this.logger.warn("Failed to retrieve context", { error, agentId: this.id });
      return null;
    }
  }

  /**
   * Resolve dynamic value
   */
  private async resolveValue<T>(
    value: T | DynamicValue<T>,
    oc: OperationContext,
    options?: DynamicValueOptions,
  ): Promise<T> {
    if (typeof value === "function") {
      const dynamicValue = value as DynamicValue<T>;
      const resolveOptions: DynamicValueOptions =
        options ||
        (this.prompts
          ? {
              context: oc.context,
              prompts: this.prompts,
            }
          : {
              context: oc.context,
              prompts: {
                getPrompt: async () => ({ type: "text" as const, text: "" }),
              },
            });
      return await dynamicValue(resolveOptions);
    }
    return value;
  }

  /**
   * Prepare tools with execution context
   */
  private async prepareTools(
    adHocTools: (BaseTool | Toolkit)[],
    oc: OperationContext,
    maxSteps: number,
    options?: BaseGenerationOptions,
  ): Promise<Record<string, any>> {
    const hooks = this.getMergedHooks(options);
    const createToolExecuteFunction = this.createToolExecutionFactory(oc, hooks);

    const runtimeTools: (BaseTool | Toolkit)[] = [...adHocTools];

    // Add delegate tool if we have subagents
    if (this.subAgentManager.hasSubAgents()) {
      const delegateTool = this.subAgentManager.createDelegateTool({
        sourceAgent: this,
        currentHistoryEntryId: oc.operationId,
        operationContext: oc,
        maxSteps: maxSteps,
        conversationId: options?.conversationId,
        userId: options?.userId,
      });
      runtimeTools.push(delegateTool);
    }
    // Add working memory tools if Memory V2 with working memory is configured
    const workingMemoryTools = this.createWorkingMemoryTools(options);
    if (workingMemoryTools.length > 0) {
      runtimeTools.push(...workingMemoryTools);
    }

    const tempManager = new ToolManager(runtimeTools, this.logger);

    const preparedDynamicTools = tempManager.prepareToolsForExecution(createToolExecuteFunction);
    const preparedStaticTools =
      this.toolManager.prepareToolsForExecution(createToolExecuteFunction);

    return { ...preparedStaticTools, ...preparedDynamicTools };
  }

  /**
   * Validate tool output against optional output schema.
   */
  private async validateToolOutput(result: any, tool: Tool<any, any>): Promise<any> {
    if (!tool.outputSchema?.safeParse) {
      return result;
    }

    // Validate output if schema provided
    const parseResult = tool.outputSchema.safeParse(result);
    if (!parseResult.success) {
      const error = new Error(`Output validation failed: ${parseResult.error.message}`);
      Object.assign(error, {
        validationErrors: parseResult.error.errors,
        actualOutput: result,
      });

      throw error;
    }

    return parseResult.data;
  }

  private createToolExecutionFactory(
    oc: OperationContext,
    hooks: AgentHooks,
  ): (tool: BaseTool) => (args: any, options?: ToolCallOptions) => Promise<any> {
    return (tool: BaseTool) => async (args: any, options?: ToolCallOptions) => {
      // AI SDK passes ToolCallOptions with fields: toolCallId, messages, abortSignal
      const toolCallId = options?.toolCallId ?? randomUUID();
      const messages = options?.messages ?? [];
      const abortSignal = options?.abortSignal;

      // Convert ToolCallOptions to ToolExecuteOptions by merging with OperationContext
      const executionOptions: ToolExecuteOptions = {
        ...oc,
        toolContext: {
          name: tool.name,
          callId: toolCallId,
          messages: messages,
          abortSignal: abortSignal,
        },
      };

      // Event tracking now handled by OpenTelemetry spans
      const toolTags = (tool as { tags?: string[] | undefined }).tags;
      const toolSpan = oc.traceContext.createChildSpan(`tool.execution:${tool.name}`, "tool", {
        label: tool.name,
        attributes: {
          "tool.name": tool.name,
          "tool.call.id": toolCallId,
          "tool.description": tool.description,
          ...(toolTags && toolTags.length > 0 ? { "tool.tags": safeStringify(toolTags) } : {}),
          "tool.parameters": safeStringify(tool.parameters),
          input: args ? safeStringify(args) : undefined,
        },
        kind: SpanKind.CLIENT,
      });

      // Push execution metadata into systemContext for tools to consume
      oc.systemContext.set("agentId", this.id);
      oc.systemContext.set("historyEntryId", oc.operationId);
      oc.systemContext.set("parentToolSpan", toolSpan);

      // Execute tool and handle span lifecycle
      return await oc.traceContext.withSpan(toolSpan, async () => {
        try {
          // Call tool start hook - can throw ToolDeniedError
          await hooks.onToolStart?.({
            agent: this,
            tool,
            context: oc,
            args,
            options: executionOptions,
          });

          // Execute tool with merged options
          if (!tool.execute) {
            throw new Error(`Tool ${tool.name} does not have "execute" method`);
          }
          const result = await tool.execute(args, executionOptions);
          const validatedResult = await this.validateToolOutput(result, tool);

          // End OTEL span
          toolSpan.setAttribute("output", safeStringify(result));
          toolSpan.setStatus({ code: SpanStatusCode.OK });
          toolSpan.end();

          // Call tool end hook
          await hooks.onToolEnd?.({
            agent: this,
            tool,
            output: validatedResult,
            error: undefined,
            context: oc,
            options: executionOptions,
          });

          return result;
        } catch (e) {
          const error = e instanceof Error ? e : new Error(String(e));
          // POJO error
          const errorResult = { error: true, ...error };

          toolSpan.setStatus({ code: SpanStatusCode.ERROR, message: error.message });
          toolSpan.recordException(error);
          toolSpan.end();

          await hooks.onToolEnd?.({
            agent: this,
            tool,
            output: undefined,
            error: errorResult as any,
            context: oc,
            options: executionOptions,
          });

          if (isToolDeniedError(e)) {
            oc.abortController.abort(e);
          }

          return errorResult;
        } finally {
          // End the span if it was created
          oc.traceContext.endChildSpan(toolSpan, "completed", {});
        }
      });
    };
  }

  /**
   * Create step handler for memory and hooks
   */
  private createStepHandler(oc: OperationContext, options?: BaseGenerationOptions) {
    const buffer = this.getConversationBuffer(oc);

    return async (event: StepResult<ToolSet>) => {
      // Instead of saving immediately, collect steps in context for batch processing in onFinish
      if (event.content && Array.isArray(event.content)) {
        // Store the step content in context for later processing
        if (!oc.systemContext.has("conversationSteps")) {
          oc.systemContext.set("conversationSteps", []);
        }
        const conversationSteps = oc.systemContext.get(
          "conversationSteps",
        ) as StepResult<ToolSet>[];
        conversationSteps.push(event);

        // Log each content part
        for (const part of event.content) {
          if (part.type === "text") {
            oc.logger.debug("Step: Text generated", {
              event: LogEvents.AGENT_STEP_TEXT,
              textPreview: part.text.substring(0, 100),
              length: part.text.length,
            });
          } else if (part.type === "reasoning") {
            oc.logger.debug("Step: Reasoning generated", {
              event: LogEvents.AGENT_STEP_TEXT,
              textPreview: part.text.substring(0, 100),
              length: part.text.length,
            });
          } else if (part.type === "tool-call") {
            oc.logger.debug(`Step: Calling tool '${part.toolName}'`, {
              event: LogEvents.AGENT_STEP_TOOL_CALL,
              toolName: part.toolName,
              toolCallId: part.toolCallId,
              arguments: part.input,
            });

            oc.logger.debug(
              buildAgentLogMessage(this.name, ActionType.TOOL_CALL, `Executing ${part.toolName}`),
              {
                event: LogEvents.TOOL_EXECUTION_STARTED,
                toolName: part.toolName,
                toolCallId: part.toolCallId,
                args: part.input,
              },
            );
          } else if (part.type === "tool-result") {
            oc.logger.debug(`Step: Tool '${part.toolName}' completed`, {
              event: LogEvents.AGENT_STEP_TOOL_RESULT,
              toolName: part.toolName,
              toolCallId: part.toolCallId,
              result: part.output,
              hasError: Boolean(
                part.output && typeof part.output === "object" && "error" in part.output,
              ),
            });

            // Check if this tool result indicates a subagent bail (early termination)
            const toolResult = part.output;
            if (Array.isArray(toolResult)) {
              // Check for bailed result in results array
              const bailedResult = toolResult.find((r: any) => r.bailed === true);

              if (bailedResult) {
                const agentName = bailedResult.agentName || "unknown";
                const response = String(bailedResult.response || "");

                oc.logger.info("Subagent bailed during stream - aborting supervisor stream", {
                  event: LogEvents.AGENT_STEP_TOOL_RESULT,
                  agentName,
                  bailed: true,
                });

                // Store bailed result for retrieval in onFinish
                oc.systemContext.set("bailedResult", {
                  agentName,
                  response,
                });

                // Abort the stream with BailError to signal early termination
                oc.abortController.abort(createBailError(agentName, response));
                return; // Stop processing this step
              }
            }
          } else if (part.type === "tool-error") {
            oc.logger.debug(`Step: Tool '${part.toolName}' error`, {
              event: LogEvents.AGENT_STEP_TOOL_RESULT,
              toolName: part.toolName,
              toolCallId: part.toolCallId,
              error: part.error,
              hasError: true,
            });
          }
        }
      }

      const responseMessages = event.response?.messages as ModelMessage[] | undefined;
      if (responseMessages && responseMessages.length > 0) {
        buffer.addModelMessages(responseMessages, "response");
      }

      // Call hooks
      const hooks = this.getMergedHooks(options);
      await hooks.onStepFinish?.({ agent: this, step: event, context: oc });
    };
  }

  /**
   * Add step to history - now only tracks in conversation steps
   */
  private async addStepToHistory(step: StepWithContent, oc: OperationContext): Promise<void> {
    // Track in conversation steps
    if (oc.conversationSteps) {
      oc.conversationSteps.push(step);
    }
  }

  /**
   * Merge agent hooks with options hooks
   */
  private getMergedHooks(options?: { hooks?: AgentHooks }): AgentHooks {
    if (!options?.hooks) {
      return this.hooks;
    }

    return {
      onStart: async (...args) => {
        await options.hooks?.onStart?.(...args);
        await this.hooks.onStart?.(...args);
      },
      onEnd: async (...args) => {
        await options.hooks?.onEnd?.(...args);
        await this.hooks.onEnd?.(...args);
      },
      onError: async (...args) => {
        await options.hooks?.onError?.(...args);
        await this.hooks.onError?.(...args);
      },
      onHandoff: async (...args) => {
        await options.hooks?.onHandoff?.(...args);
        await this.hooks.onHandoff?.(...args);
      },
      onHandoffComplete: async (...args) => {
        await options.hooks?.onHandoffComplete?.(...args);
        await this.hooks.onHandoffComplete?.(...args);
      },
      onToolStart: async (...args) => {
        await options.hooks?.onToolStart?.(...args);
        await this.hooks.onToolStart?.(...args);
      },
      onToolEnd: async (...args) => {
        await options.hooks?.onToolEnd?.(...args);
        await this.hooks.onToolEnd?.(...args);
      },
      onStepFinish: async (...args) => {
        await options.hooks?.onStepFinish?.(...args);
        await this.hooks.onStepFinish?.(...args);
      },
      onPrepareMessages: options.hooks?.onPrepareMessages || this.hooks.onPrepareMessages,
      onPrepareModelMessages:
        options.hooks?.onPrepareModelMessages || this.hooks.onPrepareModelMessages,
    };
  }

  /**
   * Setup abort signal listener
   */
  private setupAbortSignalListener(oc: OperationContext): void {
    if (!oc.abortController) return;

    const signal = oc.abortController.signal;
    signal.addEventListener("abort", async () => {
      // Mark operation as inactive
      oc.isActive = false;

      // Check if this is a bail (early termination from subagent)
      const isBail = isBailError(signal.reason as Error);

      if (isBail) {
        // Bail is not an error - it's a successful early termination
        // Get the bailed result from systemContext
        const bailedResult = oc.systemContext.get("bailedResult") as
          | { agentName: string; response: string }
          | undefined;

        if (oc.traceContext && bailedResult) {
          const rootSpan = oc.traceContext.getRootSpan();
          // Mark as completed, not cancelled
          rootSpan.setAttribute("agent.state", "completed");
          rootSpan.setAttribute("bailed", true);
          rootSpan.setAttribute("bail.subagent", bailedResult.agentName);
          // Set output so it appears in observability UI
          rootSpan.setAttribute("output", bailedResult.response);
          // Set finish reason
          rootSpan.setAttribute("ai.response.finish_reason", "bail");
          // Span status is OK (success), not ERROR
          rootSpan.setStatus({ code: SpanStatusCode.OK });
          rootSpan.end();
        }
      } else {
        // Normal abort/cancellation - treat as error
        if (isClientHTTPError(signal.reason)) {
          oc.cancellationError = signal.reason;
        } else {
          const abortReason = match(signal.reason)
            .with(P.string, (reason) => reason)
            .with({ message: P.string }, (reason) => reason.message)
            .otherwise(() => "Operation cancelled");
          oc.cancellationError = createAbortError(abortReason);
        }

        // Track cancellation in OpenTelemetry
        if (oc.traceContext) {
          const rootSpan = oc.traceContext.getRootSpan();
          rootSpan.setAttribute("agent.state", "cancelled");
          rootSpan.setAttribute("cancelled", true);
          rootSpan.setAttribute("cancellation.reason", oc.cancellationError.message);
          rootSpan.setStatus({
            code: SpanStatusCode.ERROR,
            message: oc.cancellationError.message,
          });
          rootSpan.recordException(oc.cancellationError);
          rootSpan.end();
        }

        // Call onEnd hook with cancellation error
        const hooks = this.getMergedHooks();
        await hooks.onEnd?.({
          conversationId: oc.conversationId || "",
          agent: this,
          output: undefined,
          error: oc.cancellationError,
          context: oc,
        });
      }
    });
  }

  /**
   * Handle errors
   */
  private async handleError(
    error: Error,
    oc: OperationContext,
    options?: BaseGenerationOptions,
    startTime?: number,
  ): Promise<never> {
    // Check if this is a BailError (subagent early termination)
    // This should be handled gracefully, not as an error
    if (isBailError(error)) {
      // BailError should have been handled in onFinish/onError callbacks
      // If we reach here, something went wrong - log and re-throw
      oc.logger.warn("BailError reached handleError - this should not happen", {
        agentName: error.agentName,
        event: LogEvents.AGENT_GENERATION_FAILED,
      });
      throw error;
    }

    // Check if cancelled
    if (!oc.isActive && oc.cancellationError) {
      throw oc.cancellationError;
    }

    const voltagentError = createVoltAgentError(error);

    oc.traceContext.end("error", error);

    // Call hooks
    const hooks = this.getMergedHooks(options);
    await hooks.onEnd?.({
      conversationId: oc.conversationId || "",
      agent: this,
      output: undefined,
      error: voltagentError,
      context: oc,
    });
    await hooks.onError?.({ agent: this, error: voltagentError, context: oc });

    // Log error
    oc.logger.error("Generation failed", {
      event: LogEvents.AGENT_GENERATION_FAILED,
      duration: startTime ? Date.now() - startTime : undefined,
      error: {
        message: voltagentError.message,
        code: voltagentError.code,
        stage: voltagentError.stage,
      },
    });

    throw error;
  }

  // ============================================================================
  // Public Utility Methods
  // ============================================================================

  /**
   * Calculate max steps based on SubAgents
   */
  private calculateMaxSteps(): number {
    return this.subAgentManager.calculateMaxSteps(this.maxSteps);
  }

  /**
   * Get the model name
   */
  public getModelName(): string {
    if (typeof this.model === "function") {
      return "dynamic";
    }
    if (typeof this.model === "string") {
      return this.model;
    }
    return this.model.modelId || "unknown";
  }

  /**
   * Get full agent state
   */
  public getFullState(): AgentFullState {
    const cloneRecord = (value: unknown): Record<string, unknown> | null => {
      if (!value || typeof value !== "object" || Array.isArray(value)) {
        return null;
      }
      const result = Object.fromEntries(
        Object.entries(value as Record<string, unknown>).filter(
          ([, entryValue]) => typeof entryValue !== "function",
        ),
      );
      return Object.keys(result).length > 0 ? result : null;
    };

    const slugifyGuardrailIdentifier = (value: string): string => {
      return (
        value
          .trim()
          .toLowerCase()
          .replace(/[^a-z0-9]+/g, "-")
          .replace(/^-+|-+$/g, "") || "guardrail"
      );
    };

    const mapGuardrails = (
      guardrailList: Array<NormalizedInputGuardrail | NormalizedOutputGuardrail>,
      direction: "input" | "output",
    ): AgentGuardrailState[] => {
      return guardrailList.map((guardrail, index) => {
        const baseIdentifier = guardrail.id ?? guardrail.name ?? `${direction}-${index + 1}`;
        const slug = slugifyGuardrailIdentifier(String(baseIdentifier));
        const metadata = cloneRecord(guardrail.metadata ?? null);

        const state: AgentGuardrailState = {
          id: guardrail.id,
          name: guardrail.name,
          direction,
          node_id: createNodeId(NodeType.GUARDRAIL, `${direction}-${slug || index + 1}`, this.id),
        };

        if (guardrail.description) {
          state.description = guardrail.description;
        }
        if (guardrail.severity) {
          state.severity = guardrail.severity;
        }
        if (guardrail.tags && guardrail.tags.length > 0) {
          state.tags = [...guardrail.tags];
        }
        if (metadata) {
          state.metadata = metadata;
        }

        return state;
      });
    };

    const guardrails = {
      input: mapGuardrails(this.inputGuardrails, "input"),
      output: mapGuardrails(this.outputGuardrails, "output"),
    };

    const scorerEntries = Object.entries(this.evalConfig?.scorers ?? {});
    const scorers =
      scorerEntries.length > 0
        ? scorerEntries.map(([key, scorerConfig]) => {
            const definition =
              typeof scorerConfig.scorer === "object" && scorerConfig.scorer !== null
                ? (scorerConfig.scorer as {
                    id?: string;
                    name?: string;
                    metadata?: unknown;
                    sampling?: SamplingPolicy;
                  })
                : undefined;
            const scorerId = String(scorerConfig.id ?? definition?.id ?? key);
            const scorerName =
              (typeof definition?.name === "string" && definition.name.trim().length > 0
                ? definition.name
                : undefined) ?? scorerId;
            const sampling =
              scorerConfig.sampling ?? definition?.sampling ?? this.evalConfig?.sampling;
            const metadata = cloneRecord(definition?.metadata ?? null);
            const params =
              typeof scorerConfig.params === "function" ? null : cloneRecord(scorerConfig.params);

            return {
              key,
              id: scorerId,
              name: scorerName,
              sampling,
              metadata,
              params,
              node_id: createNodeId(NodeType.SCORER, scorerId, this.id),
            };
          })
        : [];

    return {
      id: this.id,
      name: this.name,
      instructions:
        typeof this.instructions === "function" ? "Dynamic instructions" : this.instructions,
      status: "idle",
      model: this.getModelName(),
      node_id: createNodeId(NodeType.AGENT, this.id),

      tools: this.toolManager.getAllBaseTools().map((tool) => ({
        ...tool,
        node_id: createNodeId(NodeType.TOOL, tool.name, this.id),
      })),

      subAgents: this.subAgentManager.getSubAgentDetails().map((subAgent) => ({
        ...subAgent,
        node_id: createNodeId(NodeType.SUBAGENT, subAgent.id),
      })),

      memory: {
        ...this.memoryManager.getMemoryState(),
        node_id: createNodeId(NodeType.MEMORY, this.id),
        // Add vector DB and embedding info if Memory V2 is configured
        vectorDB:
          this.memory && typeof this.memory === "object" && this.memory.getVectorAdapter?.()
            ? {
                enabled: true,
                adapter: this.memory.getVectorAdapter()?.constructor.name || "Unknown",
                dimension: this.memory.getEmbeddingAdapter?.()?.getDimensions() || 0,
                status: "idle",
                node_id: createNodeId(NodeType.VECTOR, this.id),
              }
            : null,
        embeddingModel:
          this.memory && typeof this.memory === "object" && this.memory.getEmbeddingAdapter?.()
            ? {
                enabled: true,
                model: this.memory.getEmbeddingAdapter()?.getModelName() || "unknown",
                dimension: this.memory.getEmbeddingAdapter()?.getDimensions() || 0,
                status: "idle",
                node_id: createNodeId(NodeType.EMBEDDING, this.id),
              }
            : null,
      },

      retriever: this.retriever
        ? {
            name: this.retriever.tool.name,
            description: this.retriever.tool.description,
            status: "idle",
            node_id: createNodeId(NodeType.RETRIEVER, this.retriever.tool.name, this.id),
          }
        : null,
      scorers,
      guardrails:
        guardrails.input.length > 0 || guardrails.output.length > 0 ? guardrails : undefined,
    };
  }

  /**
   * Add tools or toolkits to the agent
   */
  public addTools(tools: (Tool<any, any> | Toolkit)[]): { added: (Tool<any, any> | Toolkit)[] } {
    this.toolManager.addItems(tools);
    return { added: tools };
  }

  /**
   * Remove one or more tools by name
   * @param toolNames - Array of tool names to remove
   * @returns Object containing successfully removed tool names
   */
  public removeTools(toolNames: string[]): { removed: string[] } {
    const removed: string[] = [];
    for (const name of toolNames) {
      if (this.toolManager.removeTool(name)) {
        removed.push(name);
      }
    }

    this.logger.debug(`Removed ${removed.length} tools`, {
      removed,
      requested: toolNames,
    });

    return { removed };
  }

  /**
   * Remove a toolkit by name
   * @param toolkitName - Name of the toolkit to remove
   * @returns true if the toolkit was removed, false if it wasn't found
   */
  public removeToolkit(toolkitName: string): boolean {
    const result = this.toolManager.removeToolkit(toolkitName);

    if (result) {
      this.logger.debug(`Removed toolkit: ${toolkitName}`);
    } else {
      this.logger.debug(`Toolkit not found: ${toolkitName}`);
    }

    return result;
  }

  /**
   * Add a sub-agent
   */
  public addSubAgent(agentConfig: SubAgentConfig): void {
    this.subAgentManager.addSubAgent(agentConfig);

    // Add delegate tool if this is the first sub-agent
    if (this.subAgentManager.getSubAgents().length === 1) {
      const delegateTool = this.subAgentManager.createDelegateTool({
        sourceAgent: this as any,
      });
      this.toolManager.addStandaloneTool(delegateTool);
    }
  }

  /**
   * Remove a sub-agent
   */
  public removeSubAgent(agentId: string): void {
    this.subAgentManager.removeSubAgent(agentId);

    // Remove delegate tool if no sub-agents left
    if (this.subAgentManager.getSubAgents().length === 0) {
      this.toolManager.removeTool("delegate_task");
    }
  }

  /**
   * Get all tools
   */
  public getTools() {
    return this.toolManager.getAllBaseTools();
  }

  /**
   * Get tools for API
   */
  public getToolsForApi() {
    return this.toolManager.getToolsForApi();
  }

  /**
   * Get all sub-agents
   */
  public getSubAgents(): SubAgentConfig[] {
    return this.subAgentManager.getSubAgents();
  }

  /**
   * Unregister this agent
   */
  public unregister(): void {
    // Agent unregistration tracked via OpenTelemetry
  }

  /**
   * Check if telemetry is configured
   * Returns true if VoltOpsClient with observability is configured
   */
  public isTelemetryConfigured(): boolean {
    // Check if observability is configured
    const observability = this.getObservability();
    if (!observability) {
      return false;
    }

    // Check if VoltOpsClient is available for remote export
    // Priority: Agent's own VoltOpsClient, then global one
    const voltOpsClient =
      this.voltOpsClient || AgentRegistry.getInstance().getGlobalVoltOpsClient();

    return voltOpsClient !== undefined;
  }

  /**
   * Get memory manager
   */
  public getMemoryManager(): MemoryManager {
    return this.memoryManager;
  }

  /**
   * Get tool manager
   */
  public getToolManager(): ToolManager {
    return this.toolManager;
  }

  /**
   * Get Memory instance if available
   */
  public getMemory(): Memory | false | undefined {
    if (this.memory === false) {
      return false;
    }

    return this.memory ?? this.memoryManager.getMemory();
  }

  /**
   * Convert this agent into a tool that can be used by other agents.
   * This enables supervisor/coordinator patterns where one agent can delegate
   * work to other specialized agents.
   *
   * @param options - Optional configuration for the tool
   * @param options.name - Custom name for the tool (defaults to `${agent.id}_tool`)
   * @param options.description - Custom description (defaults to agent's purpose or auto-generated)
   * @param options.parametersSchema - Custom input schema (defaults to { prompt: string })
   *
   * @returns A Tool instance that executes this agent
   *
   * @example
   * ```typescript
   * const writerAgent = new Agent({
   *   id: "writer",
   *   purpose: "Writes blog posts",
   *   // ... other config
   * });
   *
   * const editorAgent = new Agent({
   *   id: "editor",
   *   purpose: "Edits content",
   *   // ... other config
   * });
   *
   * // Supervisor agent that uses both as tools
   * const supervisorAgent = new Agent({
   *   id: "supervisor",
   *   instructions: "First call writer, then editor",
   *   tools: [
   *     writerAgent.toTool(),
   *     editorAgent.toTool()
   *   ]
   * });
   * ```
   */
  public toTool(options?: {
    name?: string;
    description?: string;
    parametersSchema?: z.ZodObject<any>;
  }): Tool<any, any> {
    const toolName = options?.name || `${this.id}_tool`;
    const toolDescription =
      options?.description || this.purpose || `Executes the ${this.name} agent to complete a task`;

    const parametersSchema =
      options?.parametersSchema ||
      z.object({
        prompt: z.string().describe("The prompt or task to send to the agent"),
      });

    return createTool({
      name: toolName,
      description: toolDescription,
      parameters: parametersSchema,
      execute: async (args, options) => {
        // Extract the prompt from args
        const prompt = (args as any).prompt || args;

        // Extract OperationContext from options if available
        // Since ToolExecuteOptions extends Partial<OperationContext>, we can extract the fields
        const oc = options as OperationContext | undefined;

        // Generate response using this agent
        const result = await this.generateText(prompt, {
          // Pass through the operation context if available
          parentOperationContext: oc,
          conversationId: options?.conversationId,
          userId: options?.userId,
        });

        // Return the text result
        return {
          text: result.text,
          usage: result.usage,
        };
      },
    });
  }

  /**
   * Check if working memory is supported
   */
  private hasWorkingMemorySupport(): boolean {
    const memory = this.memoryManager.getMemory();
    return memory?.hasWorkingMemorySupport?.() ?? false;
  }

  /**
   * Set usage information on trace context
   * Maps AI SDK's LanguageModelUsage to trace context format
   */
  private setTraceContextUsage(traceContext: AgentTraceContext, usage?: LanguageModelUsage): void {
    if (!usage) return;

    traceContext.setUsage({
      promptTokens: usage.inputTokens,
      completionTokens: usage.outputTokens,
      totalTokens: usage.totalTokens,
      cachedTokens: usage.cachedInputTokens,
      reasoningTokens: usage.reasoningTokens,
    });
  }

  /**
   * Create working memory tools if configured
   */
  private createWorkingMemoryTools(options?: BaseGenerationOptions): Tool<any, any>[] {
    if (!this.hasWorkingMemorySupport()) {
      return [];
    }

    const memoryManager = this.memoryManager as unknown as MemoryManager;
    const memory = memoryManager.getMemory();

    if (!memory) {
      return [];
    }

    const tools: Tool<any, any>[] = [];

    // Get Working Memory tool
    tools.push(
      createTool({
        name: "get_working_memory",
        description: "Get the current working memory content for this conversation or user",
        parameters: z.object({}),
        execute: async () => {
          const content = await memory.getWorkingMemory({
            conversationId: options?.conversationId,
            userId: options?.userId,
          });
          return content || "No working memory content found.";
        },
      }),
    );

    // Update Working Memory tool
    const schema = memory.getWorkingMemorySchema();
    const template = memory.getWorkingMemoryTemplate();

    // Build parameters based on schema
    const baseParams = schema
      ? { content: schema }
      : { content: z.string().describe("The content to store in working memory") };

    const modeParam = {
      mode: z
        .enum(["replace", "append"])
        .default("append")
        .describe(
          "How to update: 'append' (default - safely merge with existing) or 'replace' (complete overwrite - DELETES other fields!)",
        ),
    };

    tools.push(
      createTool({
        name: "update_working_memory",
        description: template
          ? `Update working memory. Default mode is 'append' which safely merges new data. Only use 'replace' if you want to COMPLETELY OVERWRITE all data. Current data is in <current_context>. Template: ${template}`
          : `Update working memory with important context. Default mode is 'append' which safely merges new data. Only use 'replace' if you want to COMPLETELY OVERWRITE all data. Current data is in <current_context>.`,
        parameters: z.object({ ...baseParams, ...modeParam }),
        execute: async ({ content, mode }, oc) => {
          await memory.updateWorkingMemory({
            conversationId: options?.conversationId,
            userId: options?.userId,
            content,
            options: {
              mode: mode as MemoryUpdateMode | undefined,
            },
          });

          // Update root span with final content
          if (oc?.traceContext) {
            const finalContent = await memory.getWorkingMemory({
              conversationId: options?.conversationId,
              userId: options?.userId,
            });
            const rootSpan = oc.traceContext.getRootSpan();
            rootSpan.setAttribute("agent.workingMemory.finalContent", finalContent || "");
            rootSpan.setAttribute("agent.workingMemory.lastUpdateTime", new Date().toISOString());
          }

          return `Working memory ${mode === "replace" ? "replaced" : "updated (appended)"} successfully.`;
        },
      }),
    );

    // Clear Working Memory tool (optional, might not always be needed)
    tools.push(
      createTool({
        name: "clear_working_memory",
        description: "Clear the working memory content",
        parameters: z.object({}),
        execute: async (_, oc) => {
          await memory.clearWorkingMemory({
            conversationId: options?.conversationId,
            userId: options?.userId,
          });

          // Update root span to indicate cleared state
          if (oc?.traceContext) {
            const rootSpan = oc.traceContext.getRootSpan();
            rootSpan.setAttribute("agent.workingMemory.finalContent", "");
            rootSpan.setAttribute("agent.workingMemory.lastUpdateTime", new Date().toISOString());
          }

          return "Working memory cleared.";
        },
      }),
    );

    return tools;
  }
}<|MERGE_RESOLUTION|>--- conflicted
+++ resolved
@@ -542,19 +542,12 @@
             temperature: aiSDKOptions?.temperature ?? this.temperature,
             maxOutputTokens: aiSDKOptions?.maxOutputTokens ?? this.maxOutputTokens,
             topP: aiSDKOptions?.topP,
-<<<<<<< HEAD
-=======
             stop: aiSDKOptions?.stop ?? options?.stop,
->>>>>>> 608bfeff
           },
         });
         const finalizeLLMSpan = this.createLLMSpanFinalizer(llmSpan);
 
-<<<<<<< HEAD
         let result!: GenerateTextResult<ToolSet, unknown>;
-=======
-        let result: GenerateTextResult<any>;
->>>>>>> 608bfeff
         try {
           result = await oc.traceContext.withSpan(llmSpan, () =>
             generateText({
@@ -865,10 +858,7 @@
             temperature: aiSDKOptions?.temperature ?? this.temperature,
             maxOutputTokens: aiSDKOptions?.maxOutputTokens ?? this.maxOutputTokens,
             topP: aiSDKOptions?.topP,
-<<<<<<< HEAD
-=======
             stop: aiSDKOptions?.stop ?? options?.stop,
->>>>>>> 608bfeff
           },
         });
         const finalizeLLMSpan = this.createLLMSpanFinalizer(llmSpan);
@@ -916,13 +906,7 @@
               modelName: this.getModelName(),
             });
 
-<<<<<<< HEAD
-            finalizeLLMSpan(SpanStatusCode.ERROR, {
-              message: (actualError as Error)?.message,
-            });
-=======
             finalizeLLMSpan(SpanStatusCode.ERROR, { message: (actualError as Error)?.message });
->>>>>>> 608bfeff
 
             // History update removed - using OpenTelemetry only
 
@@ -2201,18 +2185,11 @@
     },
   ): Span {
     const attributes = this.buildLLMSpanAttributes(params);
-<<<<<<< HEAD
-    return oc.traceContext.createChildSpan(`llm:${params.operation}`, "llm", {
-      kind: SpanKind.CLIENT,
-      attributes,
-    });
-=======
     const span = oc.traceContext.createChildSpan(`llm:${params.operation}`, "llm", {
       kind: SpanKind.CLIENT,
       attributes,
     });
     return span;
->>>>>>> 608bfeff
   }
 
   private createLLMSpanFinalizer(span: Span) {
@@ -2225,13 +2202,9 @@
         finishReason?: FinishReason | string | null;
       },
     ) => {
-<<<<<<< HEAD
       if (ended) {
         return;
       }
-=======
-      if (ended) return;
->>>>>>> 608bfeff
       if (details?.usage) {
         this.recordLLMUsage(span, details.usage);
       }
@@ -2262,9 +2235,7 @@
       "llm.model": params.modelName,
       "llm.stream": params.isStreaming,
     };
-<<<<<<< HEAD
-
-    const provider = params.modelName.includes("/") ? params.modelName.split("/")[0] : undefined;
+    const provider = params.modelName?.includes("/") ? params.modelName.split("/")[0] : undefined;
     if (provider) {
       attrs["llm.provider"] = provider;
     }
@@ -2274,39 +2245,20 @@
       if (typeof value === "number") {
         return Number.isFinite(value) ? value : undefined;
       }
-=======
-    const provider = params.modelName?.includes("/") ? params.modelName.split("/")[0] : undefined;
-    if (provider) {
-      attrs["llm.provider"] = provider;
-    }
-    const callOptions = params.callOptions ?? {};
-    const maybeNumber = (value: unknown): number | undefined => {
-      if (typeof value === "number") return value;
->>>>>>> 608bfeff
       if (typeof value === "string") {
         const parsed = Number(value);
         return Number.isFinite(parsed) ? parsed : undefined;
       }
       return undefined;
     };
-<<<<<<< HEAD
-
-    const temperature = maybeNumber(callOptions.temperature ?? callOptions.temp);
+
+    const temperature = maybeNumber(callOptions.temperature ?? callOptions.temp ?? undefined);
     if (temperature !== undefined) {
       attrs["llm.temperature"] = temperature;
     }
     const maxOutputTokens = maybeNumber(callOptions.maxOutputTokens);
     if (maxOutputTokens !== undefined) {
       attrs["llm.max_output_tokens"] = maxOutputTokens;
-=======
-    const temperature = maybeNumber(callOptions.temperature ?? callOptions.temp ?? undefined);
-    if (temperature !== undefined) {
-      attrs["llm.temperature"] = temperature;
-    }
-    const maxOutput = maybeNumber(callOptions.maxOutputTokens);
-    if (maxOutput !== undefined) {
-      attrs["llm.max_output_tokens"] = maxOutput;
->>>>>>> 608bfeff
     }
     const topP = maybeNumber(callOptions.topP);
     if (topP !== undefined) {
@@ -2315,27 +2267,16 @@
     if (callOptions.stop !== undefined) {
       attrs["llm.stop_condition"] = safeStringify(callOptions.stop);
     }
-<<<<<<< HEAD
-
-=======
->>>>>>> 608bfeff
     if (params.messages && params.messages.length > 0) {
       attrs["llm.messages.count"] = params.messages.length;
       const trimmedMessages = params.messages.slice(-10);
       attrs["llm.messages"] = safeStringify(
-<<<<<<< HEAD
-        trimmedMessages.map((msg) => ({ role: msg.role, content: msg.content })),
-      );
-    }
-
-=======
         trimmedMessages.map((msg) => ({
           role: msg.role,
           content: msg.content,
         })),
       );
     }
->>>>>>> 608bfeff
     if (params.tools) {
       const toolNames = Object.keys(params.tools);
       attrs["llm.tools.count"] = toolNames.length;
@@ -2343,22 +2284,13 @@
         attrs["llm.tools"] = toolNames.join(",");
       }
     }
-<<<<<<< HEAD
-
     if (params.providerOptions) {
       attrs["llm.provider_options"] = safeStringify(params.providerOptions);
     }
-
-=======
-    if (params.providerOptions) {
-      attrs["llm.provider_options"] = safeStringify(params.providerOptions);
-    }
->>>>>>> 608bfeff
     return attrs;
   }
 
   private recordLLMUsage(span: Span, usage?: LanguageModelUsage | UsageInfo | null): void {
-<<<<<<< HEAD
     if (!usage) {
       return;
     }
@@ -2367,11 +2299,6 @@
       if (typeof value === "number" && Number.isFinite(value)) {
         return value;
       }
-=======
-    if (!usage) return;
-    const coerce = (value: unknown): number | undefined => {
-      if (typeof value === "number" && Number.isFinite(value)) return value;
->>>>>>> 608bfeff
       if (typeof value === "string") {
         const parsed = Number(value);
         return Number.isFinite(parsed) ? parsed : undefined;
@@ -2390,13 +2317,9 @@
       coerce((usage as any).outputTokens) ??
       coerce((usage as any).output_tokens);
     const totalTokens =
-<<<<<<< HEAD
-      coerce((usage as any).totalTokens) ?? (promptTokens ?? 0) + (completionTokens ?? 0);
-=======
       coerce((usage as any).totalTokens) ??
       coerce((usage as any).total_tokens) ??
       (promptTokens ?? 0) + (completionTokens ?? 0);
->>>>>>> 608bfeff
 
     if (promptTokens !== undefined) {
       span.setAttribute("llm.usage.prompt_tokens", promptTokens);
