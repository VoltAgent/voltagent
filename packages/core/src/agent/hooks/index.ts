--- conflicted
+++ resolved
@@ -1,11 +1,7 @@
 import type { AgentTool } from "../../tool";
 import type { Agent } from "../index";
-<<<<<<< HEAD
-import type { OperationContext, VoltAgentError, AgentOperationOutput } from "../types";
+import type { AgentOperationOutput, OperationContext, VoltAgentError } from "../types";
 import type { BaseMessage } from "../providers";
-=======
-import type { AgentOperationOutput, OperationContext, VoltAgentError } from "../types";
->>>>>>> 80bcdc2b
 
 // Argument Object Interfaces
 export interface OnStartHookArgs {
