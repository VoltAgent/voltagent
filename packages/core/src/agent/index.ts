--- conflicted
+++ resolved
@@ -2057,7 +2057,7 @@
         context: operationContext,
       });
 
-<<<<<<< HEAD
+
       const responseUserContext = {
         ...response,
         userContext: new Map(operationContext.userContext),
@@ -2068,9 +2068,9 @@
       };
 
       return responseUserContext;
-=======
+
       return response;
->>>>>>> 1cdfb774
+
     } catch (error) {
       const voltagentError = error as VoltAgentError;
 
