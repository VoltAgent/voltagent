import type { Agent } from "../index";
import type { BaseMessage } from "../providers";
import type { AgentHandoffOptions } from "../types";
import { SubAgentManager } from "./index";

// Creating a Mock Agent class
class MockAgent {
  id: string;
  name: string;
  description: string;
  instructions: string;
  purpose?: string;
  hooks?: any;

  constructor(id: string, name: string, description = "Mock agent description") {
    this.id = id;
    this.name = name;
    this.description = description;
    this.instructions = description;
  }

  getStatus() {
    return "idle";
  }

  getModelName() {
    return "mock-model";
  }

  getFullState() {
    return {
      id: this.id,
      name: this.name,
      description: this.description,
      status: this.getStatus(),
      model: this.getModelName(),
      subAgents: [],
    };
  }

  getToolsForApi() {
    return [];
  }

  async generateText(_messages: any[], _options: any) {
    return {
      text: `Response from ${this.name}`,
    };
  }

  // Mock streamText method for event forwarding tests
  async streamText(_messages: any[], _options: any) {
    const mockEvents = [
      { type: "text-delta", textDelta: "Hello " },
      { type: "text-delta", textDelta: "from " },
      { type: "text-delta", textDelta: this.name },
      {
        type: "tool-call",
        toolCallId: "tool-1",
        toolName: "mock_tool",
        args: { input: "test" },
      },
      {
        type: "tool-result",
        toolCallId: "tool-1",
        toolName: "mock_tool",
        result: "mock result",
      },
      {
        type: "finish",
        finishReason: "stop",
        usage: { totalTokens: 10 },
      },
    ];

    return {
      fullStream: (async function* () {
        for (const event of mockEvents) {
          yield event;
        }
      })(),
    };
  }
}

describe("SubAgentManager", () => {
  let subAgentManager: SubAgentManager;
  let mockAgent1: any;
  let mockAgent2: any;

  beforeEach(() => {
    mockAgent1 = new MockAgent("agent1", "Math Agent");
    mockAgent2 = new MockAgent("agent2", "Writing Agent");
    subAgentManager = new SubAgentManager("Main Agent");
  });

  describe("constructor", () => {
    it("should initialize with empty sub-agents when none provided", () => {
      expect(subAgentManager.getSubAgents()).toEqual([]);
    });

    it("should initialize with provided sub-agents", () => {
      const manager = new SubAgentManager("Main Agent", [mockAgent1, mockAgent2]);
      expect(manager.getSubAgents().length).toBe(2);
    });
  });

  describe("addSubAgent", () => {
    it("should add a new sub-agent", () => {
      subAgentManager.addSubAgent(mockAgent1);
      expect(subAgentManager.getSubAgents().length).toBe(1);
      expect(subAgentManager.getSubAgents()[0]).toBe(mockAgent1);
    });
  });

  describe("removeSubAgent", () => {
    it("should remove an existing sub-agent", () => {
      subAgentManager.addSubAgent(mockAgent1);
      subAgentManager.addSubAgent(mockAgent2);
      expect(subAgentManager.getSubAgents().length).toBe(2);

      subAgentManager.removeSubAgent(mockAgent1.id);
      expect(subAgentManager.getSubAgents().length).toBe(1);
      expect(subAgentManager.getSubAgents()[0]).toBe(mockAgent2);
    });
  });

  describe("hasSubAgents", () => {
    it("should return false when no sub-agents", () => {
      expect(subAgentManager.hasSubAgents()).toBe(false);
    });

    it("should return true when has sub-agents", () => {
      subAgentManager.addSubAgent(mockAgent1);
      expect(subAgentManager.hasSubAgents()).toBe(true);
    });
  });

  describe("calculateMaxSteps", () => {
    it("should return default steps when no sub-agents", () => {
      expect(subAgentManager.calculateMaxSteps()).toBe(10);
    });

    it("should return multiplied steps when has sub-agents", () => {
      subAgentManager.addSubAgent(mockAgent1);
      subAgentManager.addSubAgent(mockAgent2);
      expect(subAgentManager.calculateMaxSteps()).toBe(20); // 10 * 2
    });
  });

  describe("generateSupervisorSystemMessage", () => {
    it("should return the original description if no sub-agents", () => {
      const subAgentManager = new SubAgentManager("TestAgent");
      const description = "Original description";

      // Call with empty agentsMemory string (default parameter)
      expect(subAgentManager.generateSupervisorSystemMessage(description)).toBe(description);
    });

    it("should generate a supervisor message when sub-agents exist", () => {
      const subAgentAgent1 = {
        id: "agent1",
        name: "Agent 1",
        instructions: "First agent",
      } as Agent<any>;
      const subAgentAgent2 = {
        id: "agent2",
        name: "Agent 2",
        instructions: "Second agent",
      } as Agent<any>;

      const subAgentManager = new SubAgentManager("TestAgent", [subAgentAgent1, subAgentAgent2]);
      const description = "Original description";

      // Call with empty agentsMemory string (default parameter)
      const result = subAgentManager.generateSupervisorSystemMessage(description);

      expect(result).toContain("You are a supervisor agent");
      expect(result).toContain("Agent 1: First agent");
      expect(result).toContain("Agent 2: Second agent");
      expect(result).toContain("<agents_memory>");
    });

    it("should generate a supervisor message with the purpose of the sub-agents, if provided", () => {
      const subAgentAgent1 = {
        id: "agent1",
        name: "Agent 1",
        purpose: "First agent",
        instructions: "A very long instructions\nwith multiple lines\nand paragraphs",
      } as Agent<any>;
      const subAgentAgent2 = {
        id: "agent2",
        name: "Agent 2",
        instructions: "No purpose provided",
      } as Agent<any>;

      const subAgentManager = new SubAgentManager("TestAgent", [subAgentAgent1, subAgentAgent2]);
      const description = "Original description";

      // Call with empty agentsMemory string (default parameter)
      const result = subAgentManager.generateSupervisorSystemMessage(description);

      expect(result).toContain("You are a supervisor agent");
      expect(result).toContain("Agent 1: First agent");
      expect(result).toContain("Agent 2: No purpose provided");
      expect(result).toContain("<agents_memory>");
    });

    it("should match snapshot", () => {
      const subAgentAgent1 = {
        id: "agent1",
        name: "Agent 1",
        purpose: "First agent",
      } as Agent<any>;
      const subAgentManager = new SubAgentManager("TestAgent", [subAgentAgent1]);
      const description = "Some base instructions";
      const result = subAgentManager.generateSupervisorSystemMessage(description);
      expect(result).toMatchSnapshot();
    });
  });

  describe("handoffTask", () => {
    it("should handoff task to target agent", async () => {
<<<<<<< HEAD
      // Spy on generateText
      const generateTextSpy = vi.spyOn(mockAgent1, "generateText");
=======
      // Spy on streamText instead of generateText
      const streamTextSpy = jest.spyOn(mockAgent1, "streamText");
>>>>>>> 66184f70

      const options: AgentHandoffOptions = {
        task: "Solve this math problem",
        targetAgent: mockAgent1,
        context: { problem: "2+2" },
        sharedContext: [],
      };

      const result = await subAgentManager.handoffTask(options);

      // Verify streamText was called with handoff message
      expect(streamTextSpy).toHaveBeenCalled();
      const messages = streamTextSpy.mock.calls[0][0] as any[];
      expect(messages[0].role).toBe("system");
      expect(messages[0].content).toContain("Task handed off from Main Agent to Math Agent");

      // Verify result - should contain text from stream
      expect(result.result).toBe("Hello from Math Agent");
      expect(result.messages.length).toBe(2);
      expect(result.status).toBe("success");
    });

    it("should call onHandoff hook with correct arguments when target agent has hooks", async () => {
      const onHandoffSpy = vi.fn();

      // Create a mock agent with hooks
      const mockAgentWithHooks = new MockAgent("agent3", "Agent with Hooks") as any;
      mockAgentWithHooks.hooks = {
        onHandoff: onHandoffSpy,
      };

      const sourceAgent = new MockAgent("source", "Source Agent") as any;

      const options: AgentHandoffOptions = {
        task: "Test handoff with hooks",
        targetAgent: mockAgentWithHooks,
        sourceAgent: sourceAgent,
        context: { test: "data" },
        sharedContext: [],
      };

      await subAgentManager.handoffTask(options);

      // Verify onHandoff was called with the correct object structure
      expect(onHandoffSpy).toHaveBeenCalledWith({
        agent: mockAgentWithHooks,
        source: sourceAgent,
      });
    });
  });

  describe("handoffToMultiple", () => {
    it("should handoff task to multiple target agents", async () => {
      const handoffTaskSpy = vi.spyOn(subAgentManager, "handoffTask");

      const options = {
        task: "Process this request",
        targetAgents: [mockAgent1, mockAgent2],
        context: { data: "test data" },
      };

      await subAgentManager.handoffToMultiple(options);

      // Verify handoffTask was called for each agent
      expect(handoffTaskSpy).toHaveBeenCalledTimes(2);
      expect(handoffTaskSpy.mock.calls[0][0].targetAgent).toBe(mockAgent1);
      expect(handoffTaskSpy.mock.calls[1][0].targetAgent).toBe(mockAgent2);
    });
  });

  describe("createDelegateTool", () => {
    it("should create a delegate tool with correct configuration", () => {
      const tool = subAgentManager.createDelegateTool();

      expect(tool.name).toBe("delegate_task");
      expect(tool.description).toContain("Delegate a task");

      // Verify parameters
      const params = (tool.parameters as any).shape;
      expect(params.task).toBeDefined();
      expect(params.targetAgents).toBeDefined();
      expect(params.context).toBeDefined();
    });

    it("should throw error when executing with no valid agents", async () => {
      const tool = subAgentManager.createDelegateTool();

      // Attempt to execute with non-existent agents
      await expect(
        tool.execute({
          task: "Test task",
          targetAgents: ["non-existent-agent"],
          context: {},
        }),
      ).resolves.toMatchObject({
        error: "Failed to delegate task: No valid target agents found. Available agents: ",
        status: "error",
      });
    });

    it("should execute and return results when valid agents exist", async () => {
      subAgentManager.addSubAgent(mockAgent1);
      subAgentManager.addSubAgent(mockAgent2);

      const handoffToMultipleSpy = vi
        .spyOn(subAgentManager, "handoffToMultiple")
        .mockResolvedValue([
          {
            result: "Result 1",
            conversationId: "conv1",
            messages: [],
            error: undefined,
            status: "success",
          },
          {
            result: "Result 2",
            conversationId: "conv2",
            messages: [],
            error: undefined,
            status: "success",
          },
        ]);

      const tool = subAgentManager.createDelegateTool();

      const result = await tool.execute({
        task: "Test task",
        targetAgents: ["Math Agent", "Writing Agent"],
        context: {},
      });

      expect(handoffToMultipleSpy).toHaveBeenCalled();
      expect(result).toEqual([
        {
          agentName: "Math Agent",
          response: "Result 1",
          conversationId: "conv1",
          error: undefined,
          status: "success",
        },
        {
          agentName: "Writing Agent",
          response: "Result 2",
          conversationId: "conv2",
          error: undefined,
          status: "success",
        },
      ]);
      handoffToMultipleSpy.mockRestore();
    });

    it("should pass supervisor's userContext to sub-agents via handoffOptions", async () => {
      subAgentManager.addSubAgent(mockAgent1 as any); // Math Agent

<<<<<<< HEAD
      // Spy on mockAgent1.generateText to check the options it receives
      const generateTextSpy = vi.spyOn(mockAgent1, "generateText");
=======
      // Spy on mockAgent1.streamText to check the options it receives
      const streamTextSpy = jest.spyOn(mockAgent1, "streamText");
>>>>>>> 66184f70

      const supervisorUserContext = new Map<string | symbol, unknown>();
      supervisorUserContext.set("supervisorKey", "supervisorValue");

      // Mock the OperationContext that the delegate_tool would receive from the supervisor agent
      const mockSupervisorOperationContext = {
        operationId: "supervisor-op-id",
        userContext: supervisorUserContext,
        historyEntry: { id: "supervisor-history-id" }, // simplified mock
        eventUpdaters: new Map(),
        isActive: true,
      } as any; // Cast to any to simplify for test, real one is more complex

      // Create the delegate tool, providing the necessary options that would normally come from the Agent class
      const tool = subAgentManager.createDelegateTool({
        sourceAgent: { id: "supervisor-agent-id" }, // Simplified mock of sourceAgent
        operationContext: mockSupervisorOperationContext, // Pass the mocked supervisor's OperationContext
        currentHistoryEntryId: "supervisor-history-id",
      });

      await tool.execute({
        task: "Test task for userContext passing",
        targetAgents: ["Math Agent"], // Delegate to mockAgent1
        context: { someTaskContext: "taskSpecificData" },
      });

      // Check if handoffToMultiple was called (it internally calls handoffTask)
      // We are more interested in what streamText of the sub-agent receives
      expect(streamTextSpy).toHaveBeenCalled();

      // Check the options passed to mockAgent1.streamText
      const streamTextCallArgs = streamTextSpy.mock.calls[0];
      // Define types for the arguments received by the spy
      const messagesPassedToSubAgent = streamTextCallArgs[0] as BaseMessage[];
      const optionsPassedToSubAgent = streamTextCallArgs[1] as {
        userContext?: Map<string | symbol, unknown>;
      };

      // Verify the system message is part of what's passed
      expect(messagesPassedToSubAgent[0].role).toBe("system");
      expect(messagesPassedToSubAgent[0].content).toContain("Task handed off");

      // Verify the userContext from the supervisor was passed in the options
      expect(optionsPassedToSubAgent).toBeDefined();
      expect(optionsPassedToSubAgent.userContext).toBeDefined();
      expect(optionsPassedToSubAgent.userContext).toBeInstanceOf(Map);
      expect(optionsPassedToSubAgent.userContext?.get("supervisorKey")).toBe("supervisorValue");
      // It should be the same instance as it's directly passed through options in createDelegateTool to handoffToMultiple
      expect(optionsPassedToSubAgent.userContext).toBe(supervisorUserContext);

      streamTextSpy.mockRestore();
    });
  });

  describe("getSubAgentDetails", () => {
    it("should return formatted details of all sub-agents", () => {
      subAgentManager.addSubAgent(mockAgent1);
      subAgentManager.addSubAgent(mockAgent2);

      const details = subAgentManager.getSubAgentDetails();

      expect(details.length).toBe(2);
      expect(details[0].id).toBe("agent1");
      expect(details[0].name).toBe("Math Agent");
      expect(details[0].status).toBe("idle");
      expect(details[0].model).toBe("mock-model");
    });
  });

  describe("event forwarding", () => {
    it("should forward events during handoffTask", async () => {
      const forwardEventSpy = jest.fn();
      const mockAgent = new MockAgent("test-agent", "Test Agent");

      const options: AgentHandoffOptions = {
        task: "Test task with events",
        targetAgent: mockAgent,
        context: { test: true },
        sharedContext: [],
        forwardEvent: forwardEventSpy,
      };

      await subAgentManager.handoffTask(options);

      // Verify that events were forwarded
      expect(forwardEventSpy).toHaveBeenCalledTimes(3); // tool-call, tool-result, subagent-finish

      // Verify tool-call event
      expect(forwardEventSpy).toHaveBeenCalledWith({
        type: "tool-call",
        data: {
          toolCall: {
            toolCallId: "tool-1",
            toolName: "mock_tool",
            args: { input: "test" },
          },
        },
        timestamp: expect.any(String),
        subAgentId: "test-agent",
        subAgentName: "Test Agent",
      });

      // Verify tool-result event
      expect(forwardEventSpy).toHaveBeenCalledWith({
        type: "tool-result",
        data: {
          toolResult: {
            toolCallId: "tool-1",
            toolName: "mock_tool",
            result: "mock result",
          },
        },
        timestamp: expect.any(String),
        subAgentId: "test-agent",
        subAgentName: "Test Agent",
      });

      // Verify subagent-finish event
      expect(forwardEventSpy).toHaveBeenCalledWith({
        type: "subagent-finish",
        data: {
          finishReason: "stop",
          usage: { totalTokens: 10 },
          response: "Hello from Test Agent",
        },
        timestamp: expect.any(String),
        subAgentId: "test-agent",
        subAgentName: "Test Agent",
      });
    });

    it("should forward error events when stream fails", async () => {
      const forwardEventSpy = jest.fn();
      const mockAgent = new MockAgent("error-agent", "Error Agent");

      // Mock streamText to throw an error in the stream
      mockAgent.streamText = jest.fn().mockReturnValue({
        fullStream: (async function* () {
          yield { type: "text-delta", textDelta: "Starting..." };
          yield {
            type: "error",
            error: new Error("Stream processing failed"),
          };
        })(),
      });

      const options: AgentHandoffOptions = {
        task: "Task that will fail",
        targetAgent: mockAgent,
        context: {},
        sharedContext: [],
        forwardEvent: forwardEventSpy,
      };

      await subAgentManager.handoffTask(options);

      // Verify that error event was forwarded
      expect(forwardEventSpy).toHaveBeenCalledWith({
        type: "error",
        data: {
          error: "Stream processing failed",
          code: "STREAM_ERROR",
        },
        timestamp: expect.any(String),
        subAgentId: "error-agent",
        subAgentName: "Error Agent",
      });
    });

    it("should not forward events when forwardEvent is not provided", async () => {
      const mockAgent = new MockAgent("no-forward-agent", "No Forward Agent");

      const options: AgentHandoffOptions = {
        task: "Task without event forwarding",
        targetAgent: mockAgent,
        context: {},
        sharedContext: [],
        // No forwardEvent provided
      };

      // This should not throw an error
      const result = await subAgentManager.handoffTask(options);
      expect(result.status).toBe("success");
    });

    it("should forward events through delegate tool", async () => {
      const forwardEventSpy = jest.fn();
      const mockAgent = new MockAgent("delegate-agent", "Delegate Agent");

      subAgentManager.addSubAgent(mockAgent as any);

      const tool = subAgentManager.createDelegateTool({
        sourceAgent: { id: "supervisor-agent" },
        operationContext: { userContext: new Map() },
        currentHistoryEntryId: "history-123",
        forwardEvent: forwardEventSpy,
      });

      await tool.execute({
        task: "Test delegation with events",
        targetAgents: ["Delegate Agent"],
        context: { delegated: true },
      });

      // Verify that events were forwarded through the delegate tool
      expect(forwardEventSpy).toHaveBeenCalledTimes(3); // tool-call, tool-result, subagent-finish

      // Check that events have the correct structure
      const toolCallEvent = forwardEventSpy.mock.calls.find((call) => call[0].type === "tool-call");
      expect(toolCallEvent).toBeDefined();
      expect(toolCallEvent[0]).toMatchObject({
        type: "tool-call",
        subAgentId: "delegate-agent",
        subAgentName: "Delegate Agent",
        timestamp: expect.any(String),
      });
    });

    it("should handle multiple agents with event forwarding", async () => {
      const forwardEventSpy = jest.fn();
      const mockAgent1 = new MockAgent("multi-agent-1", "Multi Agent 1");
      const mockAgent2 = new MockAgent("multi-agent-2", "Multi Agent 2");

      subAgentManager.addSubAgent(mockAgent1 as any);
      subAgentManager.addSubAgent(mockAgent2 as any);

      const tool = subAgentManager.createDelegateTool({
        sourceAgent: { id: "supervisor-agent" },
        operationContext: { userContext: new Map() },
        currentHistoryEntryId: "history-456",
        forwardEvent: forwardEventSpy,
      });

      await tool.execute({
        task: "Test multiple agents with events",
        targetAgents: ["Multi Agent 1", "Multi Agent 2"],
        context: { multiple: true },
      });

      // Verify that events from both agents were forwarded
      // Each agent generates 3 events (tool-call, tool-result, subagent-finish)
      expect(forwardEventSpy).toHaveBeenCalledTimes(6);

      // Check that events from both agents are present
      const agent1Events = forwardEventSpy.mock.calls.filter(
        (call) => call[0].subAgentId === "multi-agent-1",
      );
      const agent2Events = forwardEventSpy.mock.calls.filter(
        (call) => call[0].subAgentId === "multi-agent-2",
      );

      expect(agent1Events).toHaveLength(3);
      expect(agent2Events).toHaveLength(3);
    });

    it("should include correct timestamp format in forwarded events", async () => {
      const forwardEventSpy = jest.fn();
      const mockAgent = new MockAgent("timestamp-agent", "Timestamp Agent");

      const options: AgentHandoffOptions = {
        task: "Test timestamp format",
        targetAgent: mockAgent,
        context: {},
        sharedContext: [],
        forwardEvent: forwardEventSpy,
      };

      await subAgentManager.handoffTask(options);

      // Verify that all forwarded events have valid ISO timestamp
      forwardEventSpy.mock.calls.forEach((call) => {
        const event = call[0];
        expect(event.timestamp).toMatch(/^\d{4}-\d{2}-\d{2}T\d{2}:\d{2}:\d{2}\.\d{3}Z$/);
        expect(new Date(event.timestamp)).toBeInstanceOf(Date);
      });
    });

    it("should handle event forwarding errors by treating them as regular errors", async () => {
      const failingForwardEvent = jest.fn().mockRejectedValue(new Error("Event forwarding failed"));
      const mockAgent = new MockAgent("failing-forward-agent", "Failing Forward Agent");

      const options: AgentHandoffOptions = {
        task: "Test failing event forward",
        targetAgent: mockAgent,
        context: {},
        sharedContext: [],
        forwardEvent: failingForwardEvent,
      };

      // When event forwarding fails, the whole handoff fails
      const result = await subAgentManager.handoffTask(options);
      expect(result.status).toBe("error");
      expect((result.error as Error).message).toContain("Event forwarding failed");
      expect(failingForwardEvent).toHaveBeenCalled();
    });
  });
});<|MERGE_RESOLUTION|>--- conflicted
+++ resolved
@@ -221,13 +221,8 @@
 
   describe("handoffTask", () => {
     it("should handoff task to target agent", async () => {
-<<<<<<< HEAD
       // Spy on generateText
-      const generateTextSpy = vi.spyOn(mockAgent1, "generateText");
-=======
-      // Spy on streamText instead of generateText
-      const streamTextSpy = jest.spyOn(mockAgent1, "streamText");
->>>>>>> 66184f70
+      const streamTextSpy = vi.spyOn(mockAgent1, "streamText");
 
       const options: AgentHandoffOptions = {
         task: "Solve this math problem",
@@ -382,13 +377,8 @@
     it("should pass supervisor's userContext to sub-agents via handoffOptions", async () => {
       subAgentManager.addSubAgent(mockAgent1 as any); // Math Agent
 
-<<<<<<< HEAD
-      // Spy on mockAgent1.generateText to check the options it receives
-      const generateTextSpy = vi.spyOn(mockAgent1, "generateText");
-=======
       // Spy on mockAgent1.streamText to check the options it receives
-      const streamTextSpy = jest.spyOn(mockAgent1, "streamText");
->>>>>>> 66184f70
+      const streamTextSpy = vi.spyOn(mockAgent1, "streamText");
 
       const supervisorUserContext = new Map<string | symbol, unknown>();
       supervisorUserContext.set("supervisorKey", "supervisorValue");
@@ -460,7 +450,7 @@
 
   describe("event forwarding", () => {
     it("should forward events during handoffTask", async () => {
-      const forwardEventSpy = jest.fn();
+      const forwardEventSpy = vi.fn();
       const mockAgent = new MockAgent("test-agent", "Test Agent");
 
       const options: AgentHandoffOptions = {
@@ -521,11 +511,11 @@
     });
 
     it("should forward error events when stream fails", async () => {
-      const forwardEventSpy = jest.fn();
+      const forwardEventSpy = vi.fn();
       const mockAgent = new MockAgent("error-agent", "Error Agent");
 
       // Mock streamText to throw an error in the stream
-      mockAgent.streamText = jest.fn().mockReturnValue({
+      mockAgent.streamText = vi.fn().mockReturnValue({
         fullStream: (async function* () {
           yield { type: "text-delta", textDelta: "Starting..." };
           yield {
@@ -575,7 +565,7 @@
     });
 
     it("should forward events through delegate tool", async () => {
-      const forwardEventSpy = jest.fn();
+      const forwardEventSpy = vi.fn();
       const mockAgent = new MockAgent("delegate-agent", "Delegate Agent");
 
       subAgentManager.addSubAgent(mockAgent as any);
@@ -608,7 +598,7 @@
     });
 
     it("should handle multiple agents with event forwarding", async () => {
-      const forwardEventSpy = jest.fn();
+      const forwardEventSpy = vi.fn();
       const mockAgent1 = new MockAgent("multi-agent-1", "Multi Agent 1");
       const mockAgent2 = new MockAgent("multi-agent-2", "Multi Agent 2");
 
@@ -645,7 +635,7 @@
     });
 
     it("should include correct timestamp format in forwarded events", async () => {
-      const forwardEventSpy = jest.fn();
+      const forwardEventSpy = vi.fn();
       const mockAgent = new MockAgent("timestamp-agent", "Timestamp Agent");
 
       const options: AgentHandoffOptions = {
@@ -667,7 +657,7 @@
     });
 
     it("should handle event forwarding errors by treating them as regular errors", async () => {
-      const failingForwardEvent = jest.fn().mockRejectedValue(new Error("Event forwarding failed"));
+      const failingForwardEvent = vi.fn().mockRejectedValue(new Error("Event forwarding failed"));
       const mockAgent = new MockAgent("failing-forward-agent", "Failing Forward Agent");
 
       const options: AgentHandoffOptions = {
