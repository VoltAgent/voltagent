--- conflicted
+++ resolved
@@ -3,7 +3,6 @@
 import { AgentRegistry } from "../../server/registry";
 import { createTool } from "../../tool";
 import type {
-  StreamEvent,
   StreamEventReasoning,
   StreamEventSource,
   StreamEventTextDelta,
@@ -205,25 +204,6 @@
       // Collect all stream chunks for final result
       let finalText = "";
 
-<<<<<<< HEAD
-      // Consume the full stream to capture all events except for the finish event
-      for await (const part of streamResponse.fullStream) {
-        const timestamp = new Date().toISOString();
-
-        switch (part.type) {
-          case "text-delta": {
-            finalText += part.textDelta;
-
-            const eventData = {
-              type: "text-delta",
-              data: {
-                textDelta: part.textDelta,
-              },
-              timestamp,
-              subAgentId: targetAgent.id,
-              subAgentName: targetAgent.name,
-            } satisfies StreamEventTextDelta;
-=======
       if (streamResponse.fullStream) {
         // Consume the full stream to capture all events
         for await (const part of streamResponse.fullStream) {
@@ -232,7 +212,6 @@
           switch (part.type) {
             case "text-delta": {
               finalText += part.textDelta;
->>>>>>> 77051083
 
               const eventData = {
                 type: "text-delta",
@@ -242,7 +221,7 @@
                 timestamp,
                 subAgentId: targetAgent.id,
                 subAgentName: targetAgent.name,
-              };
+              } satisfies StreamEventTextDelta;
 
               // Forward event in real-time
               if (forwardEvent) {
@@ -250,96 +229,6 @@
               }
               break;
             }
-<<<<<<< HEAD
-            break;
-          }
-          case "reasoning": {
-            const eventData = {
-              type: "reasoning",
-              data: {
-                reasoning: part.reasoning,
-              },
-              timestamp,
-              subAgentId: targetAgent.id,
-              subAgentName: targetAgent.name,
-            } satisfies StreamEventReasoning;
-
-            // Forward event in real-time
-            if (forwardEvent) {
-              await forwardEvent(eventData);
-            }
-            break;
-          }
-          case "source": {
-            const eventData = {
-              type: "source",
-              data: {
-                source: part.source,
-              },
-              timestamp,
-              subAgentId: targetAgent.id,
-              subAgentName: targetAgent.name,
-            } satisfies StreamEventSource;
-
-            // Forward event in real-time
-            if (forwardEvent) {
-              await forwardEvent(eventData);
-            }
-            break;
-          }
-          case "tool-call": {
-            const eventData = {
-              type: "tool-call",
-              data: {
-                toolCallId: part.toolCallId,
-                toolName: part.toolName,
-                args: part.args,
-              },
-              timestamp,
-              subAgentId: targetAgent.id,
-              subAgentName: targetAgent.name,
-            } satisfies StreamEventToolCall;
-
-            // Forward event in real-time
-            if (forwardEvent) {
-              await forwardEvent(eventData);
-            }
-            break;
-          }
-          case "tool-result": {
-            const eventData = {
-              type: "tool-result",
-              data: {
-                toolCallId: part.toolCallId,
-                toolName: part.toolName,
-                result: part.result,
-              },
-              timestamp,
-              subAgentId: targetAgent.id,
-              subAgentName: targetAgent.name,
-            } satisfies StreamEventToolResult;
-
-            // Forward event in real-time
-            if (forwardEvent) {
-              await forwardEvent(eventData);
-            }
-            break;
-          }
-
-          case "error": {
-            const eventData = {
-              type: "error",
-              data: {
-                error: part.error?.message || "Stream error occurred",
-                // TODO: Fix types for this error
-                // @ts-expect-error - code is not part of the StreamEventError type currently
-                code: "STREAM_ERROR",
-              },
-              timestamp,
-              subAgentId: targetAgent.id,
-              subAgentName: targetAgent.name,
-            } satisfies StreamEventError;
-=======
             case "reasoning": {
               const eventData = {
                 type: "reasoning",
@@ -349,7 +238,7 @@
                 timestamp,
                 subAgentId: targetAgent.id,
                 subAgentName: targetAgent.name,
-              };
+              } satisfies StreamEventReasoning;
 
               // Forward event in real-time
               if (forwardEvent) {
@@ -366,7 +255,7 @@
                 timestamp,
                 subAgentId: targetAgent.id,
                 subAgentName: targetAgent.name,
-              };
+              } satisfies StreamEventSource;
 
               // Forward event in real-time
               if (forwardEvent) {
@@ -378,16 +267,14 @@
               const eventData = {
                 type: "tool-call",
                 data: {
-                  toolCall: {
-                    toolCallId: part.toolCallId,
-                    toolName: part.toolName,
-                    args: part.args,
-                  },
+                  toolCallId: part.toolCallId,
+                  toolName: part.toolName,
+                  args: part.args,
                 },
                 timestamp,
                 subAgentId: targetAgent.id,
                 subAgentName: targetAgent.name,
-              };
+              } satisfies StreamEventToolCall;
 
               // Forward event in real-time
               if (forwardEvent) {
@@ -399,16 +286,14 @@
               const eventData = {
                 type: "tool-result",
                 data: {
-                  toolResult: {
-                    toolCallId: part.toolCallId,
-                    toolName: part.toolName,
-                    result: part.result,
-                  },
+                  toolCallId: part.toolCallId,
+                  toolName: part.toolName,
+                  result: part.result,
                 },
                 timestamp,
                 subAgentId: targetAgent.id,
                 subAgentName: targetAgent.name,
-              };
+              } satisfies StreamEventToolResult;
 
               // Forward event in real-time
               if (forwardEvent) {
@@ -416,7 +301,6 @@
               }
               break;
             }
->>>>>>> 77051083
 
             case "error": {
               const eventData = {
@@ -428,7 +312,7 @@
                 timestamp,
                 subAgentId: targetAgent.id,
                 subAgentName: targetAgent.name,
-              };
+              } satisfies StreamEventError;
 
               // Forward event in real-time
               if (forwardEvent) {
@@ -585,7 +469,13 @@
 
           // Create real-time event forwarder function
           const forwardEvent = options.forwardEvent as
-            | ((event: StreamEvent) => Promise<void>)
+            | ((event: {
+                type: string;
+                data: any;
+                timestamp: string;
+                subAgentId: string;
+                subAgentName: string;
+              }) => Promise<void>)
             | undefined;
 
           // Wait for all agent tasks to complete using Promise.all
