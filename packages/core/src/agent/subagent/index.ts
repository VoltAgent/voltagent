--- conflicted
+++ resolved
@@ -333,7 +333,7 @@
     const handoffConversationId = conversationId || crypto.randomUUID();
 
     // Track if we should rethrow stream errors
-    let streamErrorToThrow: Error | null = null;
+    const streamErrorToThrow: Error | null = null;
 
     try {
       // Call onHandoff hook if source agent is provided
@@ -418,51 +418,6 @@
           uiStreamWriter.merge(enrichedStream);
         }
 
-<<<<<<< HEAD
-        finalResult = safeStringify(finalObject);
-        finalMessages = [taskMessage, { role: "assistant", content: finalResult }];
-      } else {
-        // Default to streamText for backward compatibility
-        const streamResponse = await targetAgent.streamText(
-          [...sharedContext, taskMessage],
-          callOptions,
-        );
-
-        // Collect all stream chunks for final result
-        finalResult = "";
-
-        // Track stream errors and whether we received any text content
-        let streamError: Error | null = null;
-        let hasTextContent = false;
-
-        if (streamResponse.fullStream && forwardEvent) {
-          // Get event forwarding configuration
-          const eventForwardingConfig = {
-            forwarder: forwardEvent,
-            types: this.supervisorConfig?.fullStreamEventForwarding?.types || [
-              "tool-call",
-              "tool-result",
-            ],
-            addSubAgentPrefix:
-              this.supervisorConfig?.fullStreamEventForwarding?.addSubAgentPrefix ?? true,
-          };
-
-          // Consume the full stream to capture all events
-          for await (const part of streamResponse.fullStream) {
-            const timestamp = new Date().toISOString();
-
-            switch (part.type) {
-              case "text-delta": {
-                finalResult += part.textDelta;
-                hasTextContent = true;
-
-                const eventData = {
-                  type: "text-delta",
-                  data: {
-                    textDelta: part.textDelta,
-                  },
-                  timestamp,
-=======
         // If we have a fullStream writer, also write the subagent's fullStream events
         if (fullStreamWriter && response.fullStream) {
           // Get allowed event types from supervisor config
@@ -483,7 +438,6 @@
                 // Add subagent metadata to each part
                 const enrichedPart = {
                   ...part,
->>>>>>> 51fa08fd
                   subAgentId: targetAgent.id,
                   subAgentName: targetAgent.name,
                 };
@@ -547,20 +501,6 @@
           uiStreamWriter.merge(enrichedStream);
         }
 
-<<<<<<< HEAD
-              case "error": {
-                // Capture the error for proper handling
-                streamError = part.error;
-
-                const eventData = {
-                  type: "error",
-                  data: {
-                    // @ts-expect-error - fix bad type
-                    error: part.error?.message || "Stream error occurred",
-                    code: "STREAM_ERROR",
-                  },
-                  timestamp,
-=======
         // If we have a fullStream writer, also write the subagent's fullStream events
         if (fullStreamWriter && response.fullStream) {
           // Get allowed event types from supervisor config
@@ -581,7 +521,6 @@
                 // Add subagent metadata to each part
                 const enrichedPart = {
                   ...part,
->>>>>>> 51fa08fd
                   subAgentId: targetAgent.id,
                   subAgentName: targetAgent.name,
                 };
@@ -592,59 +531,6 @@
               const logger = parentOperationContext?.logger || getGlobalLogger();
               logger.error("Error writing subagent fullStream", { error });
             }
-<<<<<<< HEAD
-          }
-        } else {
-          for await (const part of streamResponse.textStream) {
-            finalResult += part;
-            hasTextContent = true;
-          }
-        }
-
-        // Handle stream errors based on configuration
-        if (streamError && !hasTextContent) {
-          const errorMessage =
-            streamError instanceof Error ? streamError.message : String(streamError);
-
-          // Check if we should throw the error
-          if (this.supervisorConfig?.throwOnStreamError) {
-            // Store the error to throw after the try-catch
-            streamErrorToThrow = new Error(`Stream error in ${targetAgent.name}: ${errorMessage}`);
-            // Still throw here to exit the try block
-            throw streamErrorToThrow;
-          }
-
-          // Check if we should include error message in empty response
-          const includeErrorInResponse = this.supervisorConfig?.includeErrorInEmptyResponse ?? true;
-
-          return {
-            result: includeErrorInResponse ? `Error in ${targetAgent.name}: ${errorMessage}` : "",
-            conversationId: handoffConversationId,
-            messages: [
-              taskMessage,
-              {
-                role: "system" as const,
-                content: `Stream error occurred: ${errorMessage}`,
-              },
-            ],
-            status: "error",
-            error: streamError,
-          };
-        }
-
-        // If we have partial content despite an error, log warning but return the content
-        if (streamError && hasTextContent) {
-          const logger =
-            options.parentOperationContext?.logger ||
-            getGlobalLogger().child({ component: "subagent-manager" });
-          logger.warn(`Stream error occurred after partial content in ${targetAgent.name}`, {
-            error: streamError,
-            partialContent: finalResult,
-          });
-        }
-
-        finalMessages = [taskMessage, { role: "assistant", content: finalResult }];
-=======
           };
 
           // Start writing in background (don't await)
@@ -711,7 +597,6 @@
       } else {
         // This should never happen due to exhaustive type checking
         throw new Error("Unknown subagent configuration type");
->>>>>>> 51fa08fd
       }
 
       return {
