import type { Agent } from "./agent";
import { startServer } from "./server";
import { AgentRegistry } from "./server/registry";
import { checkForUpdates } from "./utils/update";
import { registerCustomEndpoint, registerCustomEndpoints } from "./server/api";
import type { CustomEndpointDefinition } from "./server/custom-endpoints";

import { NodeTracerProvider } from "@opentelemetry/sdk-trace-node";
import { BatchSpanProcessor, type SpanExporter } from "@opentelemetry/sdk-trace-base";
import type { VoltAgentExporter } from "./telemetry/exporter";

export * from "./agent";
export * from "./agent/hooks";
export * from "./tool";
export * from "./tool/reasoning/index";
export * from "./memory";
export * from "./agent/providers";
export type {
  AgentOptions,
  AgentResponse,
  ModelToolCall,
  OperationContext,
  ToolExecutionContext,
  VoltAgentError,
  StreamTextFinishResult,
  StreamTextOnFinishCallback,
  StreamObjectFinishResult,
  StreamObjectOnFinishCallback,
  ToolErrorInfo,
} from "./agent/types";
export type { AgentHistoryEntry } from "./agent/history";
export type { AgentHooks } from "./agent/hooks";
export * from "./types";
export * from "./utils";
export * from "./retriever";
export * from "./mcp";
export { AgentRegistry } from "./server/registry";
export * from "./utils/update";
export * from "./voice";
<<<<<<< HEAD
export {
  CustomEndpointDefinition,
  CustomEndpointHandler,
  HttpMethod,
  CustomEndpointError,
} from "./server/custom-endpoints";
=======
export * from "./telemetry/exporter";
>>>>>>> 1773a8e6

let isTelemetryInitializedByVoltAgent = false;
let registeredProvider: NodeTracerProvider | null = null;

type VoltAgentOptions = {
  agents: Record<string, Agent<any>>;
  port?: number;
  autoStart?: boolean;
  checkDependencies?: boolean;
  /**
<<<<<<< HEAD
   * Optional array of custom endpoint definitions to register with the API server
   */
  customEndpoints?: CustomEndpointDefinition[];
  /**
   * Optional OpenTelemetry SpanExporter instance or array of instances.
=======
   * Optional OpenTelemetry SpanExporter instance or array of instances,
   * or a VoltAgentExporter instance or array of instances.
>>>>>>> 1773a8e6
   * If provided, VoltAgent will attempt to initialize and register
   * a NodeTracerProvider with a BatchSpanProcessor for the given exporter(s).
   * It's recommended to only provide this in one VoltAgent instance per application process.
   */
  telemetryExporter?: (SpanExporter | VoltAgentExporter) | (SpanExporter | VoltAgentExporter)[];
};

/**
 * Main VoltAgent class for managing agents and server
 */
export class VoltAgent {
  private registry: AgentRegistry;
  private serverStarted = false;

  private customEndpoints: CustomEndpointDefinition[] = [];

  constructor(options: VoltAgentOptions) {
    this.registry = AgentRegistry.getInstance();
    this.registerAgents(options.agents);

    // Store custom endpoints for registration when the server starts
    if (options.customEndpoints && Array.isArray(options.customEndpoints)) {
      this.customEndpoints = [...options.customEndpoints];
    }

    if (options.telemetryExporter) {
      // Find the VoltAgentExporter and set it globally
      const exporters = Array.isArray(options.telemetryExporter)
        ? options.telemetryExporter
        : [options.telemetryExporter];
      const voltExporter = exporters.find(
        (exp): exp is VoltAgentExporter =>
          typeof (exp as VoltAgentExporter).exportHistoryEntry === "function" &&
          typeof (exp as VoltAgentExporter).publicKey === "string",
      );
      if (voltExporter) {
        this.registry.setGlobalVoltAgentExporter(voltExporter);

        // Distribute the exporter to all currently registered agents
        const allAgents = this.registry.getAllAgents();
        allAgents.forEach((agent) => {
          // Check if the agent has the internal method to set the exporter
          if (typeof (agent as any)._INTERNAL_setVoltAgentExporter === "function") {
            (agent as any)._INTERNAL_setVoltAgentExporter(voltExporter);
          }
        });
      }
      this.initializeGlobalTelemetry(options.telemetryExporter);
    }

    // Check dependencies if enabled
    if (options.checkDependencies !== false) {
      this.checkDependencies();
    }

    // Auto-start server if enabled
    if (options.autoStart !== false) {
      this.startServer().catch((err) => {
        console.error("[VoltAgent] Failed to start server:", err);
        process.exit(1);
      });
    }
  }

  /**
   * Check for dependency updates
   */
  private async checkDependencies(): Promise<void> {
    try {
      const result = await checkForUpdates(undefined, {
        filter: "@voltagent",
      });

      if (result.hasUpdates) {
        console.log("\n");
        console.log(`[VoltAgent] ${result.message}`);
        console.log("[VoltAgent] Run 'volt update' to update VoltAgent packages");
      } else {
        console.log(`[VoltAgent] ${result.message}`);
      }
    } catch (error) {
      console.error("[VoltAgent] Error checking dependencies:", error);
    }
  }

  /**
   * Register an agent
   */
  public registerAgent(agent: Agent<any>): void {
    // Register the main agent
    this.registry.registerAgent(agent);

    // Also register all subagents recursively
    const subAgents = agent.getSubAgents();
    if (subAgents && subAgents.length > 0) {
      subAgents.forEach((subAgent) => this.registerAgent(subAgent));
    }
  }

  /**
   * Register multiple agents
   */
  public registerAgents(agents: Record<string, Agent<any>>): void {
    Object.values(agents).forEach((agent) => this.registerAgent(agent));
  }

  /**
   * Start the server
   */
  public async startServer(): Promise<void> {
    if (this.serverStarted) {
      console.log("[VoltAgent] Server is already running");
      return;
    }

    try {
      // Register custom endpoints if any
      if (this.customEndpoints.length > 0) {
        registerCustomEndpoints(this.customEndpoints);
      }

      await startServer();
      this.serverStarted = true;
    } catch (error) {
      console.error(
        `[VoltAgent] Failed to start server: ${error instanceof Error ? error.message : String(error)}`,
      );
      throw error;
    }
  }

  /**
   * Register a custom endpoint with the API server
   * @param endpoint The custom endpoint definition
   * @throws Error if the endpoint definition is invalid or registration fails
   */
  public registerCustomEndpoint(endpoint: CustomEndpointDefinition): void {
    try {
      // Add to the internal list
      this.customEndpoints.push(endpoint);

      // If server is already running, register the endpoint immediately
      if (this.serverStarted) {
        registerCustomEndpoint(endpoint);
      }
    } catch (error) {
      console.error(
        `Failed to register custom endpoint: ${error instanceof Error ? error.message : String(error)}`,
      );
      throw error;
    }
  }

  /**
   * Register multiple custom endpoints with the API server
   * @param endpoints Array of custom endpoint definitions
   * @throws Error if any endpoint definition is invalid or registration fails
   */
  public registerCustomEndpoints(endpoints: CustomEndpointDefinition[]): void {
    try {
      if (!endpoints || !Array.isArray(endpoints) || endpoints.length === 0) {
        return;
      }

      // Add to the internal list
      this.customEndpoints.push(...endpoints);

      // If server is already running, register the endpoints immediately
      if (this.serverStarted) {
        registerCustomEndpoints(endpoints);
      }
    } catch (error) {
      console.error(
        `Failed to register custom endpoints: ${error instanceof Error ? error.message : String(error)}`,
      );
      throw error;
    }
  }

  /**
   * Get all registered agents
   */
  public getAgents(): Agent<any>[] {
    return this.registry.getAllAgents();
  }

  /**
   * Get agent by ID
   */
  public getAgent(id: string): Agent<any> | undefined {
    return this.registry.getAgent(id);
  }

  /**
   * Get agent count
   */
  public getAgentCount(): number {
    return this.registry.getAgentCount();
  }

  private initializeGlobalTelemetry(
    exporterOrExporters: (SpanExporter | VoltAgentExporter) | (SpanExporter | VoltAgentExporter)[],
  ): void {
    if (isTelemetryInitializedByVoltAgent) {
      console.warn(
        "[VoltAgent] Telemetry seems to be already initialized by a VoltAgent instance. Skipping re-initialization.",
      );
      return;
    }

    try {
      const allExporters = Array.isArray(exporterOrExporters)
        ? exporterOrExporters
        : [exporterOrExporters];

      // Filter out VoltAgentExporter instances for BatchSpanProcessor
      const spanExporters = allExporters.filter(
        (exp): exp is SpanExporter =>
          (exp as SpanExporter).export !== undefined &&
          (exp as SpanExporter).shutdown !== undefined,
      );

      if (spanExporters.length === 0) {
        // We still mark telemetry as initialized by VoltAgent if any exporter (incl. VoltAgentExporter) was passed,
        // to prevent multiple VoltAgent instances from trying to set up their own things.
        // However, the registeredProvider will remain null if only VoltAgentExporters are present.
        if (allExporters.length > 0) {
          isTelemetryInitializedByVoltAgent = true;
        }
        return;
      }

      const spanProcessors = spanExporters.map((exporter) => {
        return new BatchSpanProcessor(exporter);
      });

      const provider = new NodeTracerProvider({
        spanProcessors: spanProcessors, // Use the filtered list
      });

      provider.register();
      isTelemetryInitializedByVoltAgent = true;
      registeredProvider = provider;

      // Add automatic shutdown on SIGTERM
      process.on("SIGTERM", () => {
        this.shutdownTelemetry().catch((err) =>
          console.error("[VoltAgent] Error during SIGTERM telemetry shutdown:", err),
        );
      });
    } catch (error) {
      console.error("[VoltAgent] Failed to initialize OpenTelemetry:", error);
    }
  }

  public async shutdownTelemetry(): Promise<void> {
    if (isTelemetryInitializedByVoltAgent && registeredProvider) {
      try {
        await registeredProvider.shutdown();
        isTelemetryInitializedByVoltAgent = false;
        registeredProvider = null;
      } catch (error) {
        console.error("[VoltAgent] Error shutting down OpenTelemetry provider:", error);
      }
    } else {
      console.log(
        "[VoltAgent] Telemetry provider was not initialized by this VoltAgent instance or already shut down.",
      );
    }
  }
}

export default VoltAgent;

if (typeof require !== "undefined" && typeof module !== "undefined" && require.main === module) {
  new VoltAgent({ agents: {}, autoStart: true, checkDependencies: true });
}<|MERGE_RESOLUTION|>--- conflicted
+++ resolved
@@ -37,16 +37,13 @@
 export { AgentRegistry } from "./server/registry";
 export * from "./utils/update";
 export * from "./voice";
-<<<<<<< HEAD
 export {
   CustomEndpointDefinition,
   CustomEndpointHandler,
   HttpMethod,
   CustomEndpointError,
 } from "./server/custom-endpoints";
-=======
 export * from "./telemetry/exporter";
->>>>>>> 1773a8e6
 
 let isTelemetryInitializedByVoltAgent = false;
 let registeredProvider: NodeTracerProvider | null = null;
@@ -57,16 +54,12 @@
   autoStart?: boolean;
   checkDependencies?: boolean;
   /**
-<<<<<<< HEAD
    * Optional array of custom endpoint definitions to register with the API server
    */
   customEndpoints?: CustomEndpointDefinition[];
   /**
    * Optional OpenTelemetry SpanExporter instance or array of instances.
-=======
-   * Optional OpenTelemetry SpanExporter instance or array of instances,
    * or a VoltAgentExporter instance or array of instances.
->>>>>>> 1773a8e6
    * If provided, VoltAgent will attempt to initialize and register
    * a NodeTracerProvider with a BatchSpanProcessor for the given exporter(s).
    * It's recommended to only provide this in one VoltAgent instance per application process.
