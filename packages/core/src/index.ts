<<<<<<< HEAD
import type { DangerouslyAllowAny } from "@voltagent/internal/types";
import type { Agent } from "./agent";
import type { SubAgentConfig } from "./agent/subagent/types";
import { startServer } from "./server";
import { registerCustomEndpoint, registerCustomEndpoints } from "./server/api";
import type { ServerConfig } from "./server/api";
import type { CustomEndpointDefinition } from "./server/custom-endpoints";
import { AgentRegistry } from "./server/registry";
import { WorkflowRegistry } from "./workflow/registry";
import type { ServerOptions, VoltAgentOptions } from "./types";
import type { Workflow } from "./workflow/types";
import type { WorkflowChain } from "./workflow/chain";
import { checkForUpdates } from "./utils/update";

import { BatchSpanProcessor, type SpanExporter } from "@opentelemetry/sdk-trace-base";
import { NodeTracerProvider } from "@opentelemetry/sdk-trace-node";
import { devLogger } from "@voltagent/internal/dev";
import type { VoltAgentExporter } from "./telemetry/exporter";

=======
>>>>>>> e591ce43
export {
  createWorkflow,
  createWorkflowChain,
  andAgent,
  andThen,
  andWhen,
  andAll,
  andRace,
  andTap,
} from "./workflow";
export type { Workflow, WorkflowConfig } from "./workflow";
<<<<<<< HEAD
export type {
  WorkflowExecutionContext,
  WorkflowStepContext,
  WorkflowHistoryEntry,
  WorkflowStepHistoryEntry,
} from "./workflow/context";

export * from "./agent";
=======
export * from "./agent/agent";
>>>>>>> e591ce43
export * from "./agent/hooks";
export { createSubagent } from "./agent/subagent/types";
export type {
  SubAgentConfig,
  SubAgentConfigObject,
  SubAgentMethod,
  TextSubAgentConfig,
  ObjectSubAgentConfig,
} from "./agent/subagent/types";
export * from "./tool";
export * from "./tool/reasoning/index";
export * from "./memory";
export * from "./agent/providers";
export * from "./events/types";
export { AgentEventEmitter, WorkflowEventEmitter, type WorkflowEvent } from "./events";
export type {
  AgentOptions,
  AgentResponse,
  ModelToolCall,
  OperationContext,
  ToolExecutionContext,
  VoltAgentError,
  StreamTextFinishResult,
  StreamTextOnFinishCallback,
  StreamObjectFinishResult,
  StreamObjectOnFinishCallback,
  ToolErrorInfo,
  DynamicValueOptions,
} from "./agent/types";
export type { AgentHistoryEntry, HistoryStatus } from "./agent/history";
export type { AgentHooks } from "./agent/hooks";
export * from "./types";
export * from "./utils";
export * from "./retriever";
export * from "./mcp";
export { AgentRegistry } from "./server/registry";
export { WorkflowRegistry } from "./workflow/registry";
export { registerCustomEndpoint, registerCustomEndpoints } from "./server/api";
export * from "./utils/update";
export { createAsyncIterableStream, type AsyncIterableStream } from "./utils/async-iterable-stream";
export * from "./voice";
export {
  CustomEndpointDefinition,
  CustomEndpointHandler,
  HttpMethod,
  CustomEndpointError,
} from "./server/custom-endpoints";
export * from "./telemetry/exporter";
export * from "./voltops";
export type {
  UsageInfo,
  StreamPart,
} from "./agent/providers";
export type { ServerOptions, VoltAgentOptions } from "./types";
<<<<<<< HEAD

let isTelemetryInitializedByVoltAgent = false;
let registeredProvider: NodeTracerProvider | null = null;

/**
 * Main VoltAgent class for managing agents and server
 */
export class VoltAgent {
  private registry: AgentRegistry;
  private workflowRegistry: WorkflowRegistry;
  private serverStarted = false;
  private customEndpoints: CustomEndpointDefinition[] = [];
  private serverConfig: ServerConfig = {};
  private serverOptions: ServerOptions = {};

  constructor(options: VoltAgentOptions) {
    this.registry = AgentRegistry.getInstance();
    this.workflowRegistry = WorkflowRegistry.getInstance();

    if (options.voltOpsClient) {
      this.registry.setGlobalVoltOpsClient(options.voltOpsClient);

      if (options.voltOpsClient.observability) {
        this.registry.setGlobalVoltAgentExporter(options.voltOpsClient.observability);
        this.initializeGlobalTelemetry(options.voltOpsClient.observability);
      }
    }
    // DEPRECATED: Handle old telemetryExporter (for backward compatibility)
    else if (options.telemetryExporter) {
      devLogger.warn(
        `⚠️  DEPRECATION WARNING: 'telemetryExporter' parameter is deprecated!
        
🔄 MIGRATION REQUIRED:
❌ OLD: telemetryExporter: new VoltAgentExporter({ ... })
✅ NEW: voltOpsClient: new VoltOpsClient({ publicKey: "...", secretKey: "..." })

📖 Complete migration guide:
https://voltagent.dev/docs/observability/developer-console/#migration-guide-from-telemetryexporter-to-voltopsclient

✨ Benefits of VoltOpsClient:
• Unified observability + prompt management  
• Dynamic prompts from console`,
      );

      // Find the VoltAgentExporter and set it globally
      const exporters = Array.isArray(options.telemetryExporter)
        ? options.telemetryExporter
        : [options.telemetryExporter];
      const voltExporter = exporters.find(
        (exp): exp is VoltAgentExporter =>
          typeof (exp as VoltAgentExporter).exportHistoryEntry === "function" &&
          typeof (exp as VoltAgentExporter).publicKey === "string",
      );
      if (voltExporter) {
        this.registry.setGlobalVoltAgentExporter(voltExporter);
      }
      this.initializeGlobalTelemetry(options.telemetryExporter);
    }

    // ✅ NOW register agents - they can access global telemetry exporter
    this.registerAgents(options.agents);

    // Register workflows if provided
    if (options.workflows) {
      this.registerWorkflows(options.workflows);
    }

    // Merge server options with backward compatibility
    // New server object takes precedence over deprecated individual options
    this.serverOptions = {
      autoStart: options.server?.autoStart ?? options.autoStart ?? true,
      port: options.server?.port ?? options.port,
      enableSwaggerUI: options.server?.enableSwaggerUI ?? options.enableSwaggerUI,
      customEndpoints: options.server?.customEndpoints ?? options.customEndpoints ?? [],
    };

    // Store custom endpoints for registration when the server starts
    this.customEndpoints = [...(this.serverOptions.customEndpoints || [])];

    // Store server configuration for startServer
    if (this.serverOptions.enableSwaggerUI !== undefined) {
      this.serverConfig.enableSwaggerUI = this.serverOptions.enableSwaggerUI;
    }
    if (this.serverOptions.port !== undefined) {
      this.serverConfig.port = this.serverOptions.port;
    }

    // Check dependencies if enabled
    if (options.checkDependencies !== false) {
      this.checkDependencies();
    }

    // Auto-start server if enabled
    if (this.serverOptions.autoStart !== false) {
      this.startServer().catch((err) => {
        devLogger.error("Failed to start server:", err);
        process.exit(1);
      });
    }
  }

  /**
   * Check for dependency updates
   */
  private async checkDependencies(): Promise<void> {
    try {
      const result = await checkForUpdates(undefined, {
        filter: "@voltagent",
      });

      if (result.hasUpdates) {
        devLogger.info("\n");
        devLogger.info(result.message);
        devLogger.info("Run 'npm run volt update' to update VoltAgent packages");
      } else {
        devLogger.info(result.message);
      }
    } catch (error) {
      devLogger.error("Error checking dependencies:", error);
    }
  }

  /**
   * Register an agent
   */
  public registerAgent(agent: Agent<any>): void {
    const globalExporter = this.registry.getGlobalVoltAgentExporter();
    if (globalExporter && !agent.isTelemetryConfigured()) {
      agent._INTERNAL_setVoltAgentExporter(globalExporter);
    }

    // Register the main agent
    this.registry.registerAgent(agent);

    // Also register all subagents recursively
    const subAgentConfigs = agent.getSubAgents();
    if (subAgentConfigs && subAgentConfigs.length > 0) {
      subAgentConfigs.forEach((subAgentConfig) => {
        // Extract the actual agent from SubAgentConfig
        const subAgent = this.extractAgentFromConfig(subAgentConfig);
        this.registerAgent(subAgent);
      });
    }
  }

  /**
   * Helper method to extract Agent instance from SubAgentConfig
   */
  private extractAgentFromConfig(config: SubAgentConfig): Agent<any> {
    // If it's a SubAgentConfigObject, extract the agent
    if (config && typeof config === "object" && "agent" in config && "method" in config) {
      return config.agent;
    }
    // Otherwise, it's already an Agent instance
    return config;
  }

  /**
   * Register multiple agents
   */
  public registerAgents(agents: Record<string, Agent<any>>): void {
    Object.values(agents).forEach((agent) => this.registerAgent(agent));
  }

  /**
   * Register workflows
   */
  public registerWorkflows(
    workflows: Record<
      string,
      | Workflow<DangerouslyAllowAny, DangerouslyAllowAny>
      | WorkflowChain<DangerouslyAllowAny, DangerouslyAllowAny>
    >,
  ): void {
    Object.values(workflows).forEach((workflow) => {
      // If it's a WorkflowChain, convert to Workflow first
      const workflowInstance = "toWorkflow" in workflow ? workflow.toWorkflow() : workflow;
      this.workflowRegistry.registerWorkflow(workflowInstance);
    });
  }

  /**
   * Register a single workflow
   */
  public registerWorkflow(workflow: Workflow<DangerouslyAllowAny, DangerouslyAllowAny>): void {
    this.workflowRegistry.registerWorkflow(workflow);
  }

  /**
   * Get all registered workflows
   */
  public getWorkflows(): Workflow<DangerouslyAllowAny, DangerouslyAllowAny>[] {
    return this.workflowRegistry.getAllWorkflows().map((registered) => registered.workflow);
  }

  /**
   * Get workflow by ID
   */
  public getWorkflow(id: string): Workflow<DangerouslyAllowAny, DangerouslyAllowAny> | undefined {
    const registered = this.workflowRegistry.getWorkflow(id);
    return registered?.workflow;
  }

  /**
   * Get workflow count
   */
  public getWorkflowCount(): number {
    return this.workflowRegistry.getWorkflowCount();
  }

  /**
   * Start the server
   */
  public async startServer(): Promise<void> {
    if (this.serverStarted) {
      devLogger.info("Server is already running");
      return;
    }

    try {
      // Register custom endpoints if any
      if (this.customEndpoints.length > 0) {
        registerCustomEndpoints(this.customEndpoints);
      }

      await startServer(this.serverConfig);
      this.serverStarted = true;
    } catch (error) {
      devLogger.error(
        `Failed to start server: ${error instanceof Error ? error.message : String(error)}`,
      );
      throw error;
    }
  }

  /**
   * Register a custom endpoint with the API server
   * @param endpoint The custom endpoint definition
   * @throws Error if the endpoint definition is invalid or registration fails
   */
  public registerCustomEndpoint(endpoint: CustomEndpointDefinition): void {
    try {
      // Add to the internal list
      this.customEndpoints.push(endpoint);

      // If server is already running, register the endpoint immediately
      if (this.serverStarted) {
        registerCustomEndpoint(endpoint);
      }
    } catch (error) {
      devLogger.error(
        `Failed to register custom endpoint: ${error instanceof Error ? error.message : String(error)}`,
      );
      throw error;
    }
  }

  /**
   * Register multiple custom endpoints with the API server
   * @param endpoints Array of custom endpoint definitions
   * @throws Error if any endpoint definition is invalid or registration fails
   */
  public registerCustomEndpoints(endpoints: CustomEndpointDefinition[]): void {
    try {
      if (!endpoints || !Array.isArray(endpoints) || endpoints.length === 0) {
        return;
      }

      // Add to the internal list
      this.customEndpoints.push(...endpoints);

      // If server is already running, register the endpoints immediately
      if (this.serverStarted) {
        registerCustomEndpoints(endpoints);
      }
    } catch (error) {
      devLogger.error(
        `Failed to register custom endpoints: ${error instanceof Error ? error.message : String(error)}`,
      );
      throw error;
    }
  }

  /**
   * Get all registered agents
   */
  public getAgents(): Agent<any>[] {
    return this.registry.getAllAgents();
  }

  /**
   * Get agent by ID
   */
  public getAgent(id: string): Agent<any> | undefined {
    return this.registry.getAgent(id);
  }

  /**
   * Get agent count
   */
  public getAgentCount(): number {
    return this.registry.getAgentCount();
  }

  private initializeGlobalTelemetry(
    exporterOrExporters: (SpanExporter | VoltAgentExporter) | (SpanExporter | VoltAgentExporter)[],
  ): void {
    if (isTelemetryInitializedByVoltAgent) {
      devLogger.warn(
        "Telemetry seems to be already initialized by a VoltAgent instance. Skipping re-initialization.",
      );
      return;
    }

    try {
      const allExporters = Array.isArray(exporterOrExporters)
        ? exporterOrExporters
        : [exporterOrExporters];

      // Filter out VoltAgentExporter instances for BatchSpanProcessor
      const spanExporters = allExporters.filter(
        (exp): exp is SpanExporter =>
          (exp as SpanExporter).export !== undefined &&
          (exp as SpanExporter).shutdown !== undefined,
      );

      if (spanExporters.length === 0) {
        // We still mark telemetry as initialized by VoltAgent if any exporter (incl. VoltAgentExporter) was passed,
        // to prevent multiple VoltAgent instances from trying to set up their own things.
        // However, the registeredProvider will remain null if only VoltAgentExporters are present.
        if (allExporters.length > 0) {
          isTelemetryInitializedByVoltAgent = true;
        }
        return;
      }

      const spanProcessors = spanExporters.map((exporter) => {
        return new BatchSpanProcessor(exporter);
      });

      const provider = new NodeTracerProvider({
        spanProcessors: spanProcessors, // Use the filtered list
      });

      provider.register();
      isTelemetryInitializedByVoltAgent = true;
      registeredProvider = provider;

      // Add automatic shutdown on SIGTERM
      process.on("SIGTERM", () => {
        this.shutdownTelemetry().catch((err) =>
          devLogger.error("Error during SIGTERM telemetry shutdown:", err),
        );
      });
    } catch (error) {
      devLogger.error("Failed to initialize OpenTelemetry:", error);
    }
  }

  public async shutdownTelemetry(): Promise<void> {
    if (isTelemetryInitializedByVoltAgent && registeredProvider) {
      try {
        await registeredProvider.shutdown();
        isTelemetryInitializedByVoltAgent = false;
        registeredProvider = null;
      } catch (error) {
        devLogger.error("Error shutting down OpenTelemetry provider:", error);
      }
    } else {
      devLogger.info(
        "Telemetry provider was not initialized by this VoltAgent instance or already shut down.",
      );
    }
  }
}

export default VoltAgent;

if (typeof require !== "undefined" && typeof module !== "undefined" && require.main === module) {
  new VoltAgent({ agents: {}, autoStart: true, checkDependencies: true });
}
=======
export { VoltAgent } from "./voltagent";
export { VoltAgent as default } from "./voltagent";
>>>>>>> e591ce43
<|MERGE_RESOLUTION|>--- conflicted
+++ resolved
@@ -1,25 +1,3 @@
-<<<<<<< HEAD
-import type { DangerouslyAllowAny } from "@voltagent/internal/types";
-import type { Agent } from "./agent";
-import type { SubAgentConfig } from "./agent/subagent/types";
-import { startServer } from "./server";
-import { registerCustomEndpoint, registerCustomEndpoints } from "./server/api";
-import type { ServerConfig } from "./server/api";
-import type { CustomEndpointDefinition } from "./server/custom-endpoints";
-import { AgentRegistry } from "./server/registry";
-import { WorkflowRegistry } from "./workflow/registry";
-import type { ServerOptions, VoltAgentOptions } from "./types";
-import type { Workflow } from "./workflow/types";
-import type { WorkflowChain } from "./workflow/chain";
-import { checkForUpdates } from "./utils/update";
-
-import { BatchSpanProcessor, type SpanExporter } from "@opentelemetry/sdk-trace-base";
-import { NodeTracerProvider } from "@opentelemetry/sdk-trace-node";
-import { devLogger } from "@voltagent/internal/dev";
-import type { VoltAgentExporter } from "./telemetry/exporter";
-
-=======
->>>>>>> e591ce43
 export {
   createWorkflow,
   createWorkflowChain,
@@ -30,19 +8,14 @@
   andRace,
   andTap,
 } from "./workflow";
-export type { Workflow, WorkflowConfig } from "./workflow";
-<<<<<<< HEAD
 export type {
   WorkflowExecutionContext,
   WorkflowStepContext,
   WorkflowHistoryEntry,
   WorkflowStepHistoryEntry,
 } from "./workflow/context";
-
-export * from "./agent";
-=======
+export type { Workflow, WorkflowConfig } from "./workflow";
 export * from "./agent/agent";
->>>>>>> e591ce43
 export * from "./agent/hooks";
 export { createSubagent } from "./agent/subagent/types";
 export type {
@@ -97,389 +70,5 @@
   StreamPart,
 } from "./agent/providers";
 export type { ServerOptions, VoltAgentOptions } from "./types";
-<<<<<<< HEAD
-
-let isTelemetryInitializedByVoltAgent = false;
-let registeredProvider: NodeTracerProvider | null = null;
-
-/**
- * Main VoltAgent class for managing agents and server
- */
-export class VoltAgent {
-  private registry: AgentRegistry;
-  private workflowRegistry: WorkflowRegistry;
-  private serverStarted = false;
-  private customEndpoints: CustomEndpointDefinition[] = [];
-  private serverConfig: ServerConfig = {};
-  private serverOptions: ServerOptions = {};
-
-  constructor(options: VoltAgentOptions) {
-    this.registry = AgentRegistry.getInstance();
-    this.workflowRegistry = WorkflowRegistry.getInstance();
-
-    if (options.voltOpsClient) {
-      this.registry.setGlobalVoltOpsClient(options.voltOpsClient);
-
-      if (options.voltOpsClient.observability) {
-        this.registry.setGlobalVoltAgentExporter(options.voltOpsClient.observability);
-        this.initializeGlobalTelemetry(options.voltOpsClient.observability);
-      }
-    }
-    // DEPRECATED: Handle old telemetryExporter (for backward compatibility)
-    else if (options.telemetryExporter) {
-      devLogger.warn(
-        `⚠️  DEPRECATION WARNING: 'telemetryExporter' parameter is deprecated!
-        
-🔄 MIGRATION REQUIRED:
-❌ OLD: telemetryExporter: new VoltAgentExporter({ ... })
-✅ NEW: voltOpsClient: new VoltOpsClient({ publicKey: "...", secretKey: "..." })
-
-📖 Complete migration guide:
-https://voltagent.dev/docs/observability/developer-console/#migration-guide-from-telemetryexporter-to-voltopsclient
-
-✨ Benefits of VoltOpsClient:
-• Unified observability + prompt management  
-• Dynamic prompts from console`,
-      );
-
-      // Find the VoltAgentExporter and set it globally
-      const exporters = Array.isArray(options.telemetryExporter)
-        ? options.telemetryExporter
-        : [options.telemetryExporter];
-      const voltExporter = exporters.find(
-        (exp): exp is VoltAgentExporter =>
-          typeof (exp as VoltAgentExporter).exportHistoryEntry === "function" &&
-          typeof (exp as VoltAgentExporter).publicKey === "string",
-      );
-      if (voltExporter) {
-        this.registry.setGlobalVoltAgentExporter(voltExporter);
-      }
-      this.initializeGlobalTelemetry(options.telemetryExporter);
-    }
-
-    // ✅ NOW register agents - they can access global telemetry exporter
-    this.registerAgents(options.agents);
-
-    // Register workflows if provided
-    if (options.workflows) {
-      this.registerWorkflows(options.workflows);
-    }
-
-    // Merge server options with backward compatibility
-    // New server object takes precedence over deprecated individual options
-    this.serverOptions = {
-      autoStart: options.server?.autoStart ?? options.autoStart ?? true,
-      port: options.server?.port ?? options.port,
-      enableSwaggerUI: options.server?.enableSwaggerUI ?? options.enableSwaggerUI,
-      customEndpoints: options.server?.customEndpoints ?? options.customEndpoints ?? [],
-    };
-
-    // Store custom endpoints for registration when the server starts
-    this.customEndpoints = [...(this.serverOptions.customEndpoints || [])];
-
-    // Store server configuration for startServer
-    if (this.serverOptions.enableSwaggerUI !== undefined) {
-      this.serverConfig.enableSwaggerUI = this.serverOptions.enableSwaggerUI;
-    }
-    if (this.serverOptions.port !== undefined) {
-      this.serverConfig.port = this.serverOptions.port;
-    }
-
-    // Check dependencies if enabled
-    if (options.checkDependencies !== false) {
-      this.checkDependencies();
-    }
-
-    // Auto-start server if enabled
-    if (this.serverOptions.autoStart !== false) {
-      this.startServer().catch((err) => {
-        devLogger.error("Failed to start server:", err);
-        process.exit(1);
-      });
-    }
-  }
-
-  /**
-   * Check for dependency updates
-   */
-  private async checkDependencies(): Promise<void> {
-    try {
-      const result = await checkForUpdates(undefined, {
-        filter: "@voltagent",
-      });
-
-      if (result.hasUpdates) {
-        devLogger.info("\n");
-        devLogger.info(result.message);
-        devLogger.info("Run 'npm run volt update' to update VoltAgent packages");
-      } else {
-        devLogger.info(result.message);
-      }
-    } catch (error) {
-      devLogger.error("Error checking dependencies:", error);
-    }
-  }
-
-  /**
-   * Register an agent
-   */
-  public registerAgent(agent: Agent<any>): void {
-    const globalExporter = this.registry.getGlobalVoltAgentExporter();
-    if (globalExporter && !agent.isTelemetryConfigured()) {
-      agent._INTERNAL_setVoltAgentExporter(globalExporter);
-    }
-
-    // Register the main agent
-    this.registry.registerAgent(agent);
-
-    // Also register all subagents recursively
-    const subAgentConfigs = agent.getSubAgents();
-    if (subAgentConfigs && subAgentConfigs.length > 0) {
-      subAgentConfigs.forEach((subAgentConfig) => {
-        // Extract the actual agent from SubAgentConfig
-        const subAgent = this.extractAgentFromConfig(subAgentConfig);
-        this.registerAgent(subAgent);
-      });
-    }
-  }
-
-  /**
-   * Helper method to extract Agent instance from SubAgentConfig
-   */
-  private extractAgentFromConfig(config: SubAgentConfig): Agent<any> {
-    // If it's a SubAgentConfigObject, extract the agent
-    if (config && typeof config === "object" && "agent" in config && "method" in config) {
-      return config.agent;
-    }
-    // Otherwise, it's already an Agent instance
-    return config;
-  }
-
-  /**
-   * Register multiple agents
-   */
-  public registerAgents(agents: Record<string, Agent<any>>): void {
-    Object.values(agents).forEach((agent) => this.registerAgent(agent));
-  }
-
-  /**
-   * Register workflows
-   */
-  public registerWorkflows(
-    workflows: Record<
-      string,
-      | Workflow<DangerouslyAllowAny, DangerouslyAllowAny>
-      | WorkflowChain<DangerouslyAllowAny, DangerouslyAllowAny>
-    >,
-  ): void {
-    Object.values(workflows).forEach((workflow) => {
-      // If it's a WorkflowChain, convert to Workflow first
-      const workflowInstance = "toWorkflow" in workflow ? workflow.toWorkflow() : workflow;
-      this.workflowRegistry.registerWorkflow(workflowInstance);
-    });
-  }
-
-  /**
-   * Register a single workflow
-   */
-  public registerWorkflow(workflow: Workflow<DangerouslyAllowAny, DangerouslyAllowAny>): void {
-    this.workflowRegistry.registerWorkflow(workflow);
-  }
-
-  /**
-   * Get all registered workflows
-   */
-  public getWorkflows(): Workflow<DangerouslyAllowAny, DangerouslyAllowAny>[] {
-    return this.workflowRegistry.getAllWorkflows().map((registered) => registered.workflow);
-  }
-
-  /**
-   * Get workflow by ID
-   */
-  public getWorkflow(id: string): Workflow<DangerouslyAllowAny, DangerouslyAllowAny> | undefined {
-    const registered = this.workflowRegistry.getWorkflow(id);
-    return registered?.workflow;
-  }
-
-  /**
-   * Get workflow count
-   */
-  public getWorkflowCount(): number {
-    return this.workflowRegistry.getWorkflowCount();
-  }
-
-  /**
-   * Start the server
-   */
-  public async startServer(): Promise<void> {
-    if (this.serverStarted) {
-      devLogger.info("Server is already running");
-      return;
-    }
-
-    try {
-      // Register custom endpoints if any
-      if (this.customEndpoints.length > 0) {
-        registerCustomEndpoints(this.customEndpoints);
-      }
-
-      await startServer(this.serverConfig);
-      this.serverStarted = true;
-    } catch (error) {
-      devLogger.error(
-        `Failed to start server: ${error instanceof Error ? error.message : String(error)}`,
-      );
-      throw error;
-    }
-  }
-
-  /**
-   * Register a custom endpoint with the API server
-   * @param endpoint The custom endpoint definition
-   * @throws Error if the endpoint definition is invalid or registration fails
-   */
-  public registerCustomEndpoint(endpoint: CustomEndpointDefinition): void {
-    try {
-      // Add to the internal list
-      this.customEndpoints.push(endpoint);
-
-      // If server is already running, register the endpoint immediately
-      if (this.serverStarted) {
-        registerCustomEndpoint(endpoint);
-      }
-    } catch (error) {
-      devLogger.error(
-        `Failed to register custom endpoint: ${error instanceof Error ? error.message : String(error)}`,
-      );
-      throw error;
-    }
-  }
-
-  /**
-   * Register multiple custom endpoints with the API server
-   * @param endpoints Array of custom endpoint definitions
-   * @throws Error if any endpoint definition is invalid or registration fails
-   */
-  public registerCustomEndpoints(endpoints: CustomEndpointDefinition[]): void {
-    try {
-      if (!endpoints || !Array.isArray(endpoints) || endpoints.length === 0) {
-        return;
-      }
-
-      // Add to the internal list
-      this.customEndpoints.push(...endpoints);
-
-      // If server is already running, register the endpoints immediately
-      if (this.serverStarted) {
-        registerCustomEndpoints(endpoints);
-      }
-    } catch (error) {
-      devLogger.error(
-        `Failed to register custom endpoints: ${error instanceof Error ? error.message : String(error)}`,
-      );
-      throw error;
-    }
-  }
-
-  /**
-   * Get all registered agents
-   */
-  public getAgents(): Agent<any>[] {
-    return this.registry.getAllAgents();
-  }
-
-  /**
-   * Get agent by ID
-   */
-  public getAgent(id: string): Agent<any> | undefined {
-    return this.registry.getAgent(id);
-  }
-
-  /**
-   * Get agent count
-   */
-  public getAgentCount(): number {
-    return this.registry.getAgentCount();
-  }
-
-  private initializeGlobalTelemetry(
-    exporterOrExporters: (SpanExporter | VoltAgentExporter) | (SpanExporter | VoltAgentExporter)[],
-  ): void {
-    if (isTelemetryInitializedByVoltAgent) {
-      devLogger.warn(
-        "Telemetry seems to be already initialized by a VoltAgent instance. Skipping re-initialization.",
-      );
-      return;
-    }
-
-    try {
-      const allExporters = Array.isArray(exporterOrExporters)
-        ? exporterOrExporters
-        : [exporterOrExporters];
-
-      // Filter out VoltAgentExporter instances for BatchSpanProcessor
-      const spanExporters = allExporters.filter(
-        (exp): exp is SpanExporter =>
-          (exp as SpanExporter).export !== undefined &&
-          (exp as SpanExporter).shutdown !== undefined,
-      );
-
-      if (spanExporters.length === 0) {
-        // We still mark telemetry as initialized by VoltAgent if any exporter (incl. VoltAgentExporter) was passed,
-        // to prevent multiple VoltAgent instances from trying to set up their own things.
-        // However, the registeredProvider will remain null if only VoltAgentExporters are present.
-        if (allExporters.length > 0) {
-          isTelemetryInitializedByVoltAgent = true;
-        }
-        return;
-      }
-
-      const spanProcessors = spanExporters.map((exporter) => {
-        return new BatchSpanProcessor(exporter);
-      });
-
-      const provider = new NodeTracerProvider({
-        spanProcessors: spanProcessors, // Use the filtered list
-      });
-
-      provider.register();
-      isTelemetryInitializedByVoltAgent = true;
-      registeredProvider = provider;
-
-      // Add automatic shutdown on SIGTERM
-      process.on("SIGTERM", () => {
-        this.shutdownTelemetry().catch((err) =>
-          devLogger.error("Error during SIGTERM telemetry shutdown:", err),
-        );
-      });
-    } catch (error) {
-      devLogger.error("Failed to initialize OpenTelemetry:", error);
-    }
-  }
-
-  public async shutdownTelemetry(): Promise<void> {
-    if (isTelemetryInitializedByVoltAgent && registeredProvider) {
-      try {
-        await registeredProvider.shutdown();
-        isTelemetryInitializedByVoltAgent = false;
-        registeredProvider = null;
-      } catch (error) {
-        devLogger.error("Error shutting down OpenTelemetry provider:", error);
-      }
-    } else {
-      devLogger.info(
-        "Telemetry provider was not initialized by this VoltAgent instance or already shut down.",
-      );
-    }
-  }
-}
-
-export default VoltAgent;
-
-if (typeof require !== "undefined" && typeof module !== "undefined" && require.main === module) {
-  new VoltAgent({ agents: {}, autoStart: true, checkDependencies: true });
-}
-=======
 export { VoltAgent } from "./voltagent";
-export { VoltAgent as default } from "./voltagent";
->>>>>>> e591ce43
+export { VoltAgent as default } from "./voltagent";