import { Client } from "@modelcontextprotocol/sdk/client/index.js";
import { SSEClientTransport } from "@modelcontextprotocol/sdk/client/sse.js";
import { StdioClientTransport } from "@modelcontextprotocol/sdk/client/stdio.js";
import { StreamableHTTPClientTransport } from "@modelcontextprotocol/sdk/client/streamableHttp.js";
import { convertJsonSchemaToZod } from "zod-from-json-schema";
import devLogger from "../../utils/internal/dev-logger";
import { MCPClient } from "./index";

// Mock the MCP SDK dependencies
vi.mock("@modelcontextprotocol/sdk/client/index.js", () => ({
  Client: vi.fn(),
}));

vi.mock("@modelcontextprotocol/sdk/client/sse.js", () => ({
  SSEClientTransport: vi.fn(),
}));

<<<<<<< HEAD
vi.mock("@modelcontextprotocol/sdk/client/stdio.js", () => ({
  StdioClientTransport: vi.fn(),
  getDefaultEnvironment: vi.fn().mockReturnValue({}),
=======
jest.mock("@modelcontextprotocol/sdk/client/streamableHttp.js", () => ({
  StreamableHTTPClientTransport: jest.fn(),
}));

jest.mock("@modelcontextprotocol/sdk/client/stdio.js", () => ({
  StdioClientTransport: jest.fn(),
  getDefaultEnvironment: jest.fn().mockReturnValue({}),
>>>>>>> 40b6dc21
}));

vi.mock("zod-from-json-schema", () => ({
  convertJsonSchemaToZod: vi.fn().mockReturnValue({}),
}));

vi.mock("../../utils/internal/dev-logger", () => ({
  __esModule: true,
  default: {
    error: vi.fn(),
    warn: vi.fn(),
    info: vi.fn(),
  },
}));

describe("MCPClient", () => {
  // Common test variables
  const mockClientInfo = {
    name: "TestClient",
    version: "1.0.0",
  };

  const mockHttpServerConfig = {
    type: "http" as const,
    url: "https://example.com/mcp",
  };

  const mockStdioServerConfig = {
    type: "stdio" as const,
    command: "mcp-server",
    args: ["--test"],
    cwd: "/tmp",
    env: { TEST: "true" },
  };

  // Mocks for the Client class methods
  const mockConnect = vi.fn();
  const mockClose = vi.fn();
  const mockListTools = vi.fn();
  const mockCallTool = vi.fn();
  const mockRequest = vi.fn();

  // Mock client setup
  let mockClient: any;

  beforeEach(() => {
    // Reset mocks
    vi.clearAllMocks();

    // Reset devLogger mock
    (devLogger.error as vi.Mock).mockClear();
    (devLogger.warn as vi.Mock).mockClear();
    (devLogger.info as vi.Mock).mockClear();

    // Create a mock client
    mockClient = {
      connect: mockConnect,
      close: mockClose,
      listTools: mockListTools,
      callTool: mockCallTool,
      request: mockRequest,
      onclose: null,
    };

    // Setup Client constructor mock
    (Client as any).mockImplementation(() => mockClient);
  });

  describe("Constructor", () => {
    it("should initialize with HTTP server config", () => {
      // The client variable is needed to trigger the constructor, even if not directly used
      // in assertions. We instantiate it to test the constructor's behavior.
      new MCPClient({
        clientInfo: mockClientInfo,
        server: mockHttpServerConfig,
      });

      expect(Client).toHaveBeenCalledWith(mockClientInfo, { capabilities: {} });
      // HTTP type now uses StreamableHTTPClientTransport with fallback
      expect(StreamableHTTPClientTransport).toHaveBeenCalledWith(
        new URL(mockHttpServerConfig.url),
        {
          requestInit: undefined,
        },
      );
    });

    it("should initialize with stdio server config", () => {
      // The client variable is needed to trigger the constructor, even if not directly used
      // in assertions. We instantiate it to test the constructor's behavior.
      new MCPClient({
        clientInfo: mockClientInfo,
        server: mockStdioServerConfig,
      });

      expect(Client).toHaveBeenCalledWith(mockClientInfo, { capabilities: {} });
      expect(StdioClientTransport).toHaveBeenCalledWith({
        command: mockStdioServerConfig.command,
        args: mockStdioServerConfig.args,
        cwd: mockStdioServerConfig.cwd,
        env: expect.any(Object),
      });
    });

    it("should throw an error for unsupported server config", () => {
      expect(() => {
        new MCPClient({
          clientInfo: mockClientInfo,
          server: { type: "unknown" } as any,
        });
      }).toThrow("Unsupported server configuration type: unknown");
    });

    it("should initialize with SSE server config", () => {
      const mockSSEServerConfig = {
        type: "sse" as const,
        url: "https://example.com/mcp",
      };

      new MCPClient({
        clientInfo: mockClientInfo,
        server: mockSSEServerConfig,
      });

      expect(Client).toHaveBeenCalledWith(mockClientInfo, { capabilities: {} });
      expect(SSEClientTransport).toHaveBeenCalledWith(new URL(mockSSEServerConfig.url), {
        requestInit: undefined,
        eventSourceInit: undefined,
      });
    });

    it("should initialize with streamable HTTP server config", () => {
      const mockStreamableHTTPServerConfig = {
        type: "streamable-http" as const,
        url: "https://example.com/mcp",
        sessionId: "test-session",
      };

      new MCPClient({
        clientInfo: mockClientInfo,
        server: mockStreamableHTTPServerConfig,
      });

      expect(Client).toHaveBeenCalledWith(mockClientInfo, { capabilities: {} });
      expect(StreamableHTTPClientTransport).toHaveBeenCalledWith(
        new URL(mockStreamableHTTPServerConfig.url),
        {
          requestInit: undefined,
          sessionId: "test-session",
        },
      );
    });
  });

  describe("connect", () => {
    let client: MCPClient;

    beforeEach(() => {
      client = new MCPClient({
        clientInfo: mockClientInfo,
        server: mockHttpServerConfig,
      });
    });

    it("should connect to the server", async () => {
      const connectSpy = vi.spyOn(client, "emit");
      await client.connect();

      expect(mockConnect).toHaveBeenCalled();
      expect(connectSpy).toHaveBeenCalledWith("connect");
    });

    it("should not connect if already connected", async () => {
      await client.connect();
      mockConnect.mockClear();
      await client.connect();

      expect(mockConnect).not.toHaveBeenCalled();
    });

    it("should emit error if connection fails for non-http type", async () => {
      // Create client with stdio config to avoid fallback logic
      const stdioClient = new MCPClient({
        clientInfo: mockClientInfo,
        server: mockStdioServerConfig,
      });

      const error = new Error("Connection failed");
      mockConnect.mockRejectedValueOnce(error);
<<<<<<< HEAD
      const errorSpy = vi.spyOn(client, "emit");
=======
      const errorSpy = jest.spyOn(stdioClient, "emit");
>>>>>>> 40b6dc21

      await expect(stdioClient.connect()).rejects.toThrow("Connection failed");
      expect(errorSpy).toHaveBeenCalledWith("error", error);
    });

    it("should fallback to SSE when streamable HTTP fails for http type", async () => {
      const streamableError = new Error("Streamable HTTP failed");
      mockConnect.mockRejectedValueOnce(streamableError).mockResolvedValueOnce(undefined);

      const connectSpy = jest.spyOn(client, "emit");

      // Reset mocks to check new calls
      (SSEClientTransport as jest.Mock).mockClear();
      (Client as jest.Mock).mockClear();

      await client.connect();

      // Should have created SSE transport on fallback
      expect(SSEClientTransport).toHaveBeenCalledWith(new URL(mockHttpServerConfig.url), {
        requestInit: undefined,
        eventSourceInit: undefined,
      });

      // Should emit connect on successful fallback
      expect(connectSpy).toHaveBeenCalledWith("connect");
      expect(devLogger.info).toHaveBeenCalledWith(
        "Streamable HTTP connection failed, attempting SSE fallback",
      );
    });
  });

  describe("disconnect", () => {
    let client: MCPClient;
    let mockClientInstance: any;

    beforeEach(async () => {
      (Client as any).mockImplementation(() => {
        mockClientInstance = mockClient;
        return mockClientInstance;
      });
      client = new MCPClient({
        clientInfo: mockClientInfo,
        server: mockHttpServerConfig,
      });
      await client.connect();
      // Verify that the constructor set the onclose handler
      expect(mockClientInstance.onclose).toBeInstanceOf(Function);
    });

    it("should disconnect from the server and emit event", async () => {
      const disconnectEmitSpy = vi.spyOn(client, "emit");
      const closePromise = client.disconnect();
      expect(mockClose).toHaveBeenCalledTimes(1);
      if (mockClientInstance.onclose) {
        mockClientInstance.onclose();
      }
      await closePromise;
      expect(disconnectEmitSpy).toHaveBeenCalledWith("disconnect");
    });

    it("should not call close if not connected", async () => {
      const firstDisconnectPromise = client.disconnect();
      if (mockClientInstance.onclose) {
        mockClientInstance.onclose();
      }
      await firstDisconnectPromise;
      mockClose.mockClear();
      await client.disconnect();
      expect(mockClose).not.toHaveBeenCalled();
    });

    it("should emit error if disconnection fails", async () => {
      const error = new Error("Disconnection failed");
      mockClose.mockRejectedValueOnce(error);
      const errorSpy = vi.spyOn(client, "emit");
      await expect(client.disconnect()).rejects.toThrow("Disconnection failed");
      expect(errorSpy).toHaveBeenCalledWith("error", error);
    });
  });

  describe("listTools", () => {
    let client: MCPClient;

    beforeEach(() => {
      client = new MCPClient({
        clientInfo: mockClientInfo,
        server: mockHttpServerConfig,
      });

      mockListTools.mockResolvedValue({
        tools: [
          {
            name: "tool1",
            description: "Tool 1 description",
            inputSchema: { type: "object" },
          },
          {
            name: "tool2",
            description: "Tool 2 description",
            inputSchema: { type: "object" },
          },
        ],
      });
    });

    it("should list tools from the server", async () => {
      const tools = await client.listTools();

      expect(mockConnect).toHaveBeenCalled();
      expect(mockListTools).toHaveBeenCalled();
      expect(tools).toEqual({
        tool1: {
          name: "tool1",
          description: "Tool 1 description",
          inputSchema: { type: "object" },
        },
        tool2: {
          name: "tool2",
          description: "Tool 2 description",
          inputSchema: { type: "object" },
        },
      });
    });

    it("should handle errors when listing tools", async () => {
      const error = new Error("Failed to list tools");
      mockListTools.mockRejectedValueOnce(error);
      const errorSpy = vi.spyOn(client, "emit");

      await expect(client.listTools()).rejects.toThrow("Failed to list tools");
      expect(errorSpy).toHaveBeenCalledWith("error", error);
    });
  });

  describe("getAgentTools", () => {
    let client: MCPClient;

    beforeEach(() => {
      client = new MCPClient({
        clientInfo: mockClientInfo,
        server: mockHttpServerConfig,
      });

      mockListTools.mockResolvedValue({
        tools: [
          {
            name: "tool1",
            description: "Tool 1 description",
            inputSchema: { type: "object" },
          },
          {
            name: "tool2",
            description: "Tool 2 description",
            inputSchema: { type: "object" },
          },
        ],
      });
    });

    it("should convert tools to agent tools", async () => {
      const agentTools = await client.getAgentTools();

      expect(mockConnect).toHaveBeenCalled();
      expect(mockListTools).toHaveBeenCalled();
      expect(convertJsonSchemaToZod).toHaveBeenCalledTimes(2);

      expect(agentTools).toEqual(
        expect.objectContaining({
          TestClient_tool1: {
            name: "TestClient_tool1",
            id: expect.any(String),
            description: "Tool 1 description",
            parameters: {},
            execute: expect.any(Function),
          },
          TestClient_tool2: {
            id: expect.any(String),
            name: "TestClient_tool2",
            description: "Tool 2 description",
            parameters: {},
            execute: expect.any(Function),
          },
        }),
      );
    });

    it("should handle errors when getting agent tools", async () => {
      const error = new Error("Failed to get agent tools");
      mockListTools.mockRejectedValueOnce(error);
      const errorSpy = vi.spyOn(client, "emit");

      await expect(client.getAgentTools()).rejects.toThrow("Failed to get agent tools");
      expect(errorSpy).toHaveBeenCalledWith("error", error);
    });

    it("should skip a tool if schema conversion fails", async () => {
      (convertJsonSchemaToZod as vi.Mock).mockImplementationOnce(() => {
        throw new Error("Schema conversion failed");
      });

      const agentTools = await client.getAgentTools();

      expect(agentTools).toEqual({
        TestClient_tool2: {
          id: expect.any(String),
          name: "TestClient_tool2",
          description: "Tool 2 description",
          parameters: {},
          execute: expect.any(Function),
        },
      });

      expect(devLogger.error).toHaveBeenCalledWith(
        "Failed to create executable tool wrapper for 'tool1':",
        expect.any(Error),
      );
    });

    it("should create execute functions that call tools", async () => {
      mockCallTool.mockResolvedValue({ content: "result" });

      const agentTools = (await client.getAgentTools()) as Record<string, any>;
      const result = await agentTools.TestClient_tool1.execute({
        param: "value",
      });

      expect(mockCallTool).toHaveBeenCalledWith(
        {
          name: "tool1",
          arguments: { param: "value" },
        },
        expect.any(Object),
        { timeout: expect.any(Number) },
      );
      expect(result).toEqual({ content: "result" });
    });

    it("should handle errors in execute functions", async () => {
      const error = new Error("Tool execution failed");
      mockCallTool.mockRejectedValueOnce(error);

      const agentTools = (await client.getAgentTools()) as Record<string, any>;

      await expect(agentTools.TestClient_tool1.execute({ param: "value" })).rejects.toThrow();

      // Just check that devLogger.error was called at least once
      expect(devLogger.error).toHaveBeenCalled();
    });
  });

  describe("callTool", () => {
    let client: MCPClient;

    beforeEach(() => {
      client = new MCPClient({
        clientInfo: mockClientInfo,
        server: mockHttpServerConfig,
      });

      mockCallTool.mockResolvedValue("tool-result");
    });

    it("should call a tool on the server", async () => {
      const toolCallEmitSpy = vi.spyOn(client, "emit");

      const result = await client.callTool({
        name: "testTool",
        arguments: { param: "value" },
      });

      expect(mockConnect).toHaveBeenCalled();
      expect(mockCallTool).toHaveBeenCalledWith(
        {
          name: "testTool",
          arguments: { param: "value" },
        },
        expect.any(Object),
        { timeout: expect.any(Number) },
      );
      expect(result).toEqual({ content: "tool-result" });
      expect(toolCallEmitSpy).toHaveBeenCalledWith(
        "toolCall",
        "testTool",
        { param: "value" },
        "tool-result",
      );
    });

    it("should handle errors when calling a tool", async () => {
      const error = new Error("Failed to call tool");
      mockCallTool.mockRejectedValueOnce(error);
      const errorSpy = vi.spyOn(client, "emit");

      await expect(
        client.callTool({
          name: "testTool",
          arguments: { param: "value" },
        }),
      ).rejects.toThrow("Failed to call tool");
      expect(errorSpy).toHaveBeenCalledWith("error", error);
    });
  });

  describe("listResources", () => {
    let client: MCPClient;

    beforeEach(() => {
      client = new MCPClient({
        clientInfo: mockClientInfo,
        server: mockHttpServerConfig,
      });

      mockRequest.mockResolvedValue({
        resources: [{ id: "resource1" }, { id: "resource2" }, { id: 3 }],
      });
    });

    it("should list resources from the server", async () => {
      const resources = await client.listResources();

      expect(mockConnect).toHaveBeenCalled();
      expect(mockRequest).toHaveBeenCalledWith({ method: "resources/list" }, expect.any(Object));
      expect(resources).toEqual(["resource1", "resource2", "3"]);
    });

    it("should handle errors when listing resources", async () => {
      const error = new Error("Failed to list resources");
      mockRequest.mockRejectedValueOnce(error);
      const errorSpy = vi.spyOn(client, "emit");

      await expect(client.listResources()).rejects.toThrow("Failed to list resources");
      expect(errorSpy).toHaveBeenCalledWith("error", error);
    });
  });

  describe("Event handling", () => {
    let client: MCPClient;

    beforeEach(() => {
      client = new MCPClient({
        clientInfo: mockClientInfo,
        server: mockHttpServerConfig,
      });
    });

    it("should emit disconnect event when onclose is called", () => {
      const disconnectSpy = vi.spyOn(client, "emit");
      mockClient.onclose();
      expect(disconnectSpy).toHaveBeenCalledWith("disconnect");
    });

    it("should register and trigger event listeners", () => {
      const connectHandler = vi.fn();
      const disconnectHandler = vi.fn();
      const errorHandler = vi.fn();
      const toolCallHandler = vi.fn();

      client.on("connect", connectHandler);
      client.on("disconnect", disconnectHandler);
      client.on("error", errorHandler);
      client.on("toolCall", toolCallHandler);

      client.emit("connect");
      client.emit("disconnect");
      client.emit("error", new Error("Test error"));
      client.emit("toolCall", "testTool", { param: "value" }, "result");

      expect(connectHandler).toHaveBeenCalled();
      expect(disconnectHandler).toHaveBeenCalled();
      expect(errorHandler).toHaveBeenCalledWith(new Error("Test error"));
      expect(toolCallHandler).toHaveBeenCalledWith("testTool", { param: "value" }, "result");
    });
  });
});<|MERGE_RESOLUTION|>--- conflicted
+++ resolved
@@ -2,6 +2,7 @@
 import { SSEClientTransport } from "@modelcontextprotocol/sdk/client/sse.js";
 import { StdioClientTransport } from "@modelcontextprotocol/sdk/client/stdio.js";
 import { StreamableHTTPClientTransport } from "@modelcontextprotocol/sdk/client/streamableHttp.js";
+import { beforeEach, describe, expect, it, vi } from "vitest";
 import { convertJsonSchemaToZod } from "zod-from-json-schema";
 import devLogger from "../../utils/internal/dev-logger";
 import { MCPClient } from "./index";
@@ -15,19 +16,13 @@
   SSEClientTransport: vi.fn(),
 }));
 
-<<<<<<< HEAD
+vi.mock("@modelcontextprotocol/sdk/client/streamableHttp.js", () => ({
+  StreamableHTTPClientTransport: vi.fn(),
+}));
+
 vi.mock("@modelcontextprotocol/sdk/client/stdio.js", () => ({
   StdioClientTransport: vi.fn(),
   getDefaultEnvironment: vi.fn().mockReturnValue({}),
-=======
-jest.mock("@modelcontextprotocol/sdk/client/streamableHttp.js", () => ({
-  StreamableHTTPClientTransport: jest.fn(),
-}));
-
-jest.mock("@modelcontextprotocol/sdk/client/stdio.js", () => ({
-  StdioClientTransport: jest.fn(),
-  getDefaultEnvironment: jest.fn().mockReturnValue({}),
->>>>>>> 40b6dc21
 }));
 
 vi.mock("zod-from-json-schema", () => ({
@@ -217,11 +212,7 @@
 
       const error = new Error("Connection failed");
       mockConnect.mockRejectedValueOnce(error);
-<<<<<<< HEAD
-      const errorSpy = vi.spyOn(client, "emit");
-=======
-      const errorSpy = jest.spyOn(stdioClient, "emit");
->>>>>>> 40b6dc21
+      const errorSpy = vi.spyOn(stdioClient, "emit");
 
       await expect(stdioClient.connect()).rejects.toThrow("Connection failed");
       expect(errorSpy).toHaveBeenCalledWith("error", error);
@@ -231,11 +222,11 @@
       const streamableError = new Error("Streamable HTTP failed");
       mockConnect.mockRejectedValueOnce(streamableError).mockResolvedValueOnce(undefined);
 
-      const connectSpy = jest.spyOn(client, "emit");
+      const connectSpy = vi.spyOn(client, "emit");
 
       // Reset mocks to check new calls
-      (SSEClientTransport as jest.Mock).mockClear();
-      (Client as jest.Mock).mockClear();
+      (SSEClientTransport as vi.Mock).mockClear();
+      (Client as vi.Mock).mockClear();
 
       await client.connect();
 
