--- conflicted
+++ resolved
@@ -395,16 +395,10 @@
    * @param input - The input data for the workflow that matches the input schema
    * @returns The workflow execution result that matches the result schema
    */
-<<<<<<< HEAD
-  async run(input: WorkflowInput<INPUT_SCHEMA>) {
-    const workflow = this.toWorkflow();
-    return await workflow.run(input);
-=======
   async run(input: WorkflowInput<INPUT_SCHEMA>, options?: WorkflowRunOptions) {
     // @ts-expect-error - upstream types work and this is nature of how the createWorkflow function is typed using variadic args
     const workflow = createWorkflow<INPUT_SCHEMA, RESULT_SCHEMA>(this.config, ...this.steps);
     return await workflow.run(input, options);
->>>>>>> d3f5e268
   }
 }
 
