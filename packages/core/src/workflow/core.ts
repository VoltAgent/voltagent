import type { DangerouslyAllowAny } from "@voltagent/internal/types";
import type { z } from "zod";
import { createWorkflowStateManager } from "./internal/state";
import type { InternalBaseWorkflowInputSchema } from "./internal/types";
import { convertWorkflowStateToParam } from "./internal/utils";
import type { WorkflowStep } from "./steps";
<<<<<<< HEAD
import type { Workflow, WorkflowConfig, WorkflowInput, WorkflowResult } from "./types";
import { WorkflowRegistry } from "./registry";
import type { WorkflowExecutionContext } from "./context";
import {
  createWorkflowStartEvent,
  createWorkflowSuccessEvent,
  createWorkflowErrorEvent,
  publishWorkflowEvent,
} from "./event-utils";
=======
import type {
  Workflow,
  WorkflowConfig,
  WorkflowInput,
  WorkflowResult,
  WorkflowRunOptions,
} from "./types";
>>>>>>> d3f5e268

/**
 * Creates a workflow from multiple and* functions
 * @param config - The workflow configuration
 * @param steps - Variable number of and* functions to execute
 * @returns A configured workflow instance
 */
export function createWorkflow<
  INPUT_SCHEMA extends InternalBaseWorkflowInputSchema,
  RESULT_SCHEMA extends z.ZodTypeAny,
>(
  config: WorkflowConfig<INPUT_SCHEMA, RESULT_SCHEMA>,
  s1: WorkflowStep<
    WorkflowInput<INPUT_SCHEMA>,
    WorkflowInput<INPUT_SCHEMA>,
    z.infer<RESULT_SCHEMA>
  >,
): Workflow<INPUT_SCHEMA, RESULT_SCHEMA>;
export function createWorkflow<
  INPUT_SCHEMA extends InternalBaseWorkflowInputSchema,
  RESULT_SCHEMA extends z.ZodTypeAny,
  S1,
>(
  config: WorkflowConfig<INPUT_SCHEMA, RESULT_SCHEMA>,
  s1: WorkflowStep<WorkflowInput<INPUT_SCHEMA>, WorkflowInput<INPUT_SCHEMA>, S1>,
  s2: WorkflowStep<WorkflowInput<INPUT_SCHEMA>, S1, z.infer<RESULT_SCHEMA>>,
): Workflow<INPUT_SCHEMA, RESULT_SCHEMA>;
export function createWorkflow<
  INPUT_SCHEMA extends InternalBaseWorkflowInputSchema,
  RESULT_SCHEMA extends z.ZodTypeAny,
  S1,
  S2,
>(
  config: WorkflowConfig<INPUT_SCHEMA, RESULT_SCHEMA>,
  s1: WorkflowStep<WorkflowInput<INPUT_SCHEMA>, WorkflowInput<INPUT_SCHEMA>, S1>,
  s2: WorkflowStep<WorkflowInput<INPUT_SCHEMA>, S1, S2>,
  s3: WorkflowStep<WorkflowInput<INPUT_SCHEMA>, S2, z.infer<RESULT_SCHEMA>>,
): Workflow<INPUT_SCHEMA, RESULT_SCHEMA>;
export function createWorkflow<
  INPUT_SCHEMA extends InternalBaseWorkflowInputSchema,
  RESULT_SCHEMA extends z.ZodTypeAny,
  S1,
  S2,
  S3,
>(
  config: WorkflowConfig<INPUT_SCHEMA, RESULT_SCHEMA>,
  s1: WorkflowStep<WorkflowInput<INPUT_SCHEMA>, WorkflowInput<INPUT_SCHEMA>, S1>,
  s2: WorkflowStep<WorkflowInput<INPUT_SCHEMA>, S1, S2>,
  s3: WorkflowStep<WorkflowInput<INPUT_SCHEMA>, S2, S3>,
  s4: WorkflowStep<WorkflowInput<INPUT_SCHEMA>, S3, z.infer<RESULT_SCHEMA>>,
): Workflow<INPUT_SCHEMA, RESULT_SCHEMA>;
export function createWorkflow<
  INPUT_SCHEMA extends InternalBaseWorkflowInputSchema,
  RESULT_SCHEMA extends z.ZodTypeAny,
  S1,
  S2,
  S3,
  S4,
>(
  config: WorkflowConfig<INPUT_SCHEMA, RESULT_SCHEMA>,
  s1: WorkflowStep<WorkflowInput<INPUT_SCHEMA>, WorkflowInput<INPUT_SCHEMA>, S1>,
  s2: WorkflowStep<WorkflowInput<INPUT_SCHEMA>, S1, S2>,
  s3: WorkflowStep<WorkflowInput<INPUT_SCHEMA>, S2, S3>,
  s4: WorkflowStep<WorkflowInput<INPUT_SCHEMA>, S3, S4>,
  s5: WorkflowStep<WorkflowInput<INPUT_SCHEMA>, S4, z.infer<RESULT_SCHEMA>>,
): Workflow<INPUT_SCHEMA, RESULT_SCHEMA>;
export function createWorkflow<
  INPUT_SCHEMA extends InternalBaseWorkflowInputSchema,
  RESULT_SCHEMA extends z.ZodTypeAny,
  S1,
  S2,
  S3,
  S4,
  S5,
>(
  config: WorkflowConfig<INPUT_SCHEMA, RESULT_SCHEMA>,
  s1: WorkflowStep<WorkflowInput<INPUT_SCHEMA>, WorkflowInput<INPUT_SCHEMA>, S1>,
  s2: WorkflowStep<WorkflowInput<INPUT_SCHEMA>, S1, S2>,
  s3: WorkflowStep<WorkflowInput<INPUT_SCHEMA>, S2, S3>,
  s4: WorkflowStep<WorkflowInput<INPUT_SCHEMA>, S3, S4>,
  s5: WorkflowStep<WorkflowInput<INPUT_SCHEMA>, S4, S5>,
  s6: WorkflowStep<WorkflowInput<INPUT_SCHEMA>, S5, z.infer<RESULT_SCHEMA>>,
): Workflow<INPUT_SCHEMA, RESULT_SCHEMA>;
export function createWorkflow<
  INPUT_SCHEMA extends InternalBaseWorkflowInputSchema,
  RESULT_SCHEMA extends z.ZodTypeAny,
  S1,
  S2,
  S3,
  S4,
  S5,
  S6,
>(
  config: WorkflowConfig<INPUT_SCHEMA, RESULT_SCHEMA>,
  s1: WorkflowStep<WorkflowInput<INPUT_SCHEMA>, WorkflowInput<INPUT_SCHEMA>, S1>,
  s2: WorkflowStep<WorkflowInput<INPUT_SCHEMA>, S1, S2>,
  s3: WorkflowStep<WorkflowInput<INPUT_SCHEMA>, S2, S3>,
  s4: WorkflowStep<WorkflowInput<INPUT_SCHEMA>, S3, S4>,
  s5: WorkflowStep<WorkflowInput<INPUT_SCHEMA>, S4, S5>,
  s6: WorkflowStep<WorkflowInput<INPUT_SCHEMA>, S5, S6>,
  s7: WorkflowStep<WorkflowInput<INPUT_SCHEMA>, S6, z.infer<RESULT_SCHEMA>>,
): Workflow<INPUT_SCHEMA, RESULT_SCHEMA>;
export function createWorkflow<
  INPUT_SCHEMA extends InternalBaseWorkflowInputSchema,
  RESULT_SCHEMA extends z.ZodTypeAny,
  S1,
  S2,
  S3,
  S4,
  S5,
  S6,
  S7,
>(
  config: WorkflowConfig<INPUT_SCHEMA, RESULT_SCHEMA>,
  s1: WorkflowStep<WorkflowInput<INPUT_SCHEMA>, WorkflowInput<INPUT_SCHEMA>, S1>,
  s2: WorkflowStep<WorkflowInput<INPUT_SCHEMA>, S1, S2>,
  s3: WorkflowStep<WorkflowInput<INPUT_SCHEMA>, S2, S3>,
  s4: WorkflowStep<WorkflowInput<INPUT_SCHEMA>, S3, S4>,
  s5: WorkflowStep<WorkflowInput<INPUT_SCHEMA>, S4, S5>,
  s6: WorkflowStep<WorkflowInput<INPUT_SCHEMA>, S5, S6>,
  s7: WorkflowStep<WorkflowInput<INPUT_SCHEMA>, S6, S7>,
  s8: WorkflowStep<WorkflowInput<INPUT_SCHEMA>, S7, z.infer<RESULT_SCHEMA>>,
): Workflow<INPUT_SCHEMA, RESULT_SCHEMA>;
export function createWorkflow<
  INPUT_SCHEMA extends InternalBaseWorkflowInputSchema,
  RESULT_SCHEMA extends z.ZodTypeAny,
  S1,
  S2,
  S3,
  S4,
  S5,
  S6,
  S7,
  S8,
>(
  config: WorkflowConfig<INPUT_SCHEMA, RESULT_SCHEMA>,
  s1: WorkflowStep<WorkflowInput<INPUT_SCHEMA>, WorkflowInput<INPUT_SCHEMA>, S1>,
  s2: WorkflowStep<WorkflowInput<INPUT_SCHEMA>, S1, S2>,
  s3: WorkflowStep<WorkflowInput<INPUT_SCHEMA>, S2, S3>,
  s4: WorkflowStep<WorkflowInput<INPUT_SCHEMA>, S3, S4>,
  s5: WorkflowStep<WorkflowInput<INPUT_SCHEMA>, S4, S5>,
  s6: WorkflowStep<WorkflowInput<INPUT_SCHEMA>, S5, S6>,
  s7: WorkflowStep<WorkflowInput<INPUT_SCHEMA>, S6, S7>,
  s8: WorkflowStep<WorkflowInput<INPUT_SCHEMA>, S7, S8>,
  s9: WorkflowStep<WorkflowInput<INPUT_SCHEMA>, S8, z.infer<RESULT_SCHEMA>>,
): Workflow<INPUT_SCHEMA, RESULT_SCHEMA>;
export function createWorkflow<
  INPUT_SCHEMA extends InternalBaseWorkflowInputSchema,
  RESULT_SCHEMA extends z.ZodTypeAny,
  S1,
  S2,
  S3,
  S4,
  S5,
  S6,
  S7,
  S8,
  S9,
>(
  config: WorkflowConfig<INPUT_SCHEMA, RESULT_SCHEMA>,
  s1: WorkflowStep<WorkflowInput<INPUT_SCHEMA>, WorkflowInput<INPUT_SCHEMA>, S1>,
  s2: WorkflowStep<WorkflowInput<INPUT_SCHEMA>, S1, S2>,
  s3: WorkflowStep<WorkflowInput<INPUT_SCHEMA>, S2, S3>,
  s4: WorkflowStep<WorkflowInput<INPUT_SCHEMA>, S3, S4>,
  s5: WorkflowStep<WorkflowInput<INPUT_SCHEMA>, S4, S5>,
  s6: WorkflowStep<WorkflowInput<INPUT_SCHEMA>, S5, S6>,
  s7: WorkflowStep<WorkflowInput<INPUT_SCHEMA>, S6, S7>,
  s8: WorkflowStep<WorkflowInput<INPUT_SCHEMA>, S7, S8>,
  s9: WorkflowStep<WorkflowInput<INPUT_SCHEMA>, S8, S9>,
  s10: WorkflowStep<WorkflowInput<INPUT_SCHEMA>, S9, z.infer<RESULT_SCHEMA>>,
): Workflow<INPUT_SCHEMA, RESULT_SCHEMA>;
export function createWorkflow<
  INPUT_SCHEMA extends InternalBaseWorkflowInputSchema,
  RESULT_SCHEMA extends z.ZodTypeAny,
  S1,
  S2,
  S3,
  S4,
  S5,
  S6,
  S7,
  S8,
  S9,
  S10,
>(
  config: WorkflowConfig<INPUT_SCHEMA, RESULT_SCHEMA>,
  s1: WorkflowStep<WorkflowInput<INPUT_SCHEMA>, WorkflowInput<INPUT_SCHEMA>, S1>,
  s2: WorkflowStep<WorkflowInput<INPUT_SCHEMA>, S1, S2>,
  s3: WorkflowStep<WorkflowInput<INPUT_SCHEMA>, S2, S3>,
  s4: WorkflowStep<WorkflowInput<INPUT_SCHEMA>, S3, S4>,
  s5: WorkflowStep<WorkflowInput<INPUT_SCHEMA>, S4, S5>,
  s6: WorkflowStep<WorkflowInput<INPUT_SCHEMA>, S5, S6>,
  s7: WorkflowStep<WorkflowInput<INPUT_SCHEMA>, S6, S7>,
  s8: WorkflowStep<WorkflowInput<INPUT_SCHEMA>, S7, S8>,
  s9: WorkflowStep<WorkflowInput<INPUT_SCHEMA>, S8, S9>,
  s10: WorkflowStep<WorkflowInput<INPUT_SCHEMA>, S9, S10>,
  s11: WorkflowStep<WorkflowInput<INPUT_SCHEMA>, S10, z.infer<RESULT_SCHEMA>>,
): Workflow<INPUT_SCHEMA, RESULT_SCHEMA>;
export function createWorkflow<
  INPUT_SCHEMA extends InternalBaseWorkflowInputSchema,
  RESULT_SCHEMA extends z.ZodTypeAny,
  S1,
  S2,
  S3,
  S4,
  S5,
  S6,
  S7,
  S8,
  S9,
  S10,
  S11,
>(
  config: WorkflowConfig<INPUT_SCHEMA, RESULT_SCHEMA>,
  s1: WorkflowStep<WorkflowInput<INPUT_SCHEMA>, WorkflowInput<INPUT_SCHEMA>, S1>,
  s2: WorkflowStep<WorkflowInput<INPUT_SCHEMA>, S1, S2>,
  s3: WorkflowStep<WorkflowInput<INPUT_SCHEMA>, S2, S3>,
  s4: WorkflowStep<WorkflowInput<INPUT_SCHEMA>, S3, S4>,
  s5: WorkflowStep<WorkflowInput<INPUT_SCHEMA>, S4, S5>,
  s6: WorkflowStep<WorkflowInput<INPUT_SCHEMA>, S5, S6>,
  s7: WorkflowStep<WorkflowInput<INPUT_SCHEMA>, S6, S7>,
  s8: WorkflowStep<WorkflowInput<INPUT_SCHEMA>, S7, S8>,
  s9: WorkflowStep<WorkflowInput<INPUT_SCHEMA>, S8, S9>,
  s10: WorkflowStep<WorkflowInput<INPUT_SCHEMA>, S9, S10>,
  s11: WorkflowStep<WorkflowInput<INPUT_SCHEMA>, S10, S11>,
  s12: WorkflowStep<WorkflowInput<INPUT_SCHEMA>, S11, z.infer<RESULT_SCHEMA>>,
): Workflow<INPUT_SCHEMA, RESULT_SCHEMA>;
export function createWorkflow<
  INPUT_SCHEMA extends InternalBaseWorkflowInputSchema,
  RESULT_SCHEMA extends z.ZodTypeAny,
  S1,
  S2,
  S3,
  S4,
  S5,
  S6,
  S7,
  S8,
  S9,
  S10,
  S11,
  S12,
>(
  config: WorkflowConfig<INPUT_SCHEMA, RESULT_SCHEMA>,
  s1: WorkflowStep<WorkflowInput<INPUT_SCHEMA>, WorkflowInput<INPUT_SCHEMA>, S1>,
  s2: WorkflowStep<WorkflowInput<INPUT_SCHEMA>, S1, S2>,
  s3: WorkflowStep<WorkflowInput<INPUT_SCHEMA>, S2, S3>,
  s4: WorkflowStep<WorkflowInput<INPUT_SCHEMA>, S3, S4>,
  s5: WorkflowStep<WorkflowInput<INPUT_SCHEMA>, S4, S5>,
  s6: WorkflowStep<WorkflowInput<INPUT_SCHEMA>, S5, S6>,
  s7: WorkflowStep<WorkflowInput<INPUT_SCHEMA>, S6, S7>,
  s8: WorkflowStep<WorkflowInput<INPUT_SCHEMA>, S7, S8>,
  s9: WorkflowStep<WorkflowInput<INPUT_SCHEMA>, S8, S9>,
  s10: WorkflowStep<WorkflowInput<INPUT_SCHEMA>, S9, S10>,
  s11: WorkflowStep<WorkflowInput<INPUT_SCHEMA>, S10, S11>,
  s12: WorkflowStep<WorkflowInput<INPUT_SCHEMA>, S11, S12>,
  s13: WorkflowStep<WorkflowInput<INPUT_SCHEMA>, S12, z.infer<RESULT_SCHEMA>>,
): Workflow<INPUT_SCHEMA, RESULT_SCHEMA>;
export function createWorkflow<
  INPUT_SCHEMA extends InternalBaseWorkflowInputSchema,
  RESULT_SCHEMA extends z.ZodTypeAny,
  S1,
  S2,
  S3,
  S4,
  S5,
  S6,
  S7,
  S8,
  S9,
  S10,
  S11,
  S12,
  S13,
>(
  config: WorkflowConfig<INPUT_SCHEMA, RESULT_SCHEMA>,
  s1: WorkflowStep<WorkflowInput<INPUT_SCHEMA>, WorkflowInput<INPUT_SCHEMA>, S1>,
  s2: WorkflowStep<WorkflowInput<INPUT_SCHEMA>, S1, S2>,
  s3: WorkflowStep<WorkflowInput<INPUT_SCHEMA>, S2, S3>,
  s4: WorkflowStep<WorkflowInput<INPUT_SCHEMA>, S3, S4>,
  s5: WorkflowStep<WorkflowInput<INPUT_SCHEMA>, S4, S5>,
  s6: WorkflowStep<WorkflowInput<INPUT_SCHEMA>, S5, S6>,
  s7: WorkflowStep<WorkflowInput<INPUT_SCHEMA>, S6, S7>,
  s8: WorkflowStep<WorkflowInput<INPUT_SCHEMA>, S7, S8>,
  s9: WorkflowStep<WorkflowInput<INPUT_SCHEMA>, S8, S9>,
  s10: WorkflowStep<WorkflowInput<INPUT_SCHEMA>, S9, S10>,
  s11: WorkflowStep<WorkflowInput<INPUT_SCHEMA>, S10, S11>,
  s12: WorkflowStep<WorkflowInput<INPUT_SCHEMA>, S11, S12>,
  s13: WorkflowStep<WorkflowInput<INPUT_SCHEMA>, S12, S13>,
  s14: WorkflowStep<WorkflowInput<INPUT_SCHEMA>, S13, z.infer<RESULT_SCHEMA>>,
): Workflow<INPUT_SCHEMA, RESULT_SCHEMA>;
export function createWorkflow<
  INPUT_SCHEMA extends InternalBaseWorkflowInputSchema,
  RESULT_SCHEMA extends z.ZodTypeAny,
  S1,
  S2,
  S3,
  S4,
  S5,
  S6,
  S7,
  S8,
  S9,
  S10,
  S11,
  S12,
  S13,
  S14,
>(
  config: WorkflowConfig<INPUT_SCHEMA, RESULT_SCHEMA>,
  s1: WorkflowStep<WorkflowInput<INPUT_SCHEMA>, WorkflowInput<INPUT_SCHEMA>, S1>,
  s2: WorkflowStep<WorkflowInput<INPUT_SCHEMA>, S1, S2>,
  s3: WorkflowStep<WorkflowInput<INPUT_SCHEMA>, S2, S3>,
  s4: WorkflowStep<WorkflowInput<INPUT_SCHEMA>, S3, S4>,
  s5: WorkflowStep<WorkflowInput<INPUT_SCHEMA>, S4, S5>,
  s6: WorkflowStep<WorkflowInput<INPUT_SCHEMA>, S5, S6>,
  s7: WorkflowStep<WorkflowInput<INPUT_SCHEMA>, S6, S7>,
  s8: WorkflowStep<WorkflowInput<INPUT_SCHEMA>, S7, S8>,
  s9: WorkflowStep<WorkflowInput<INPUT_SCHEMA>, S8, S9>,
  s10: WorkflowStep<WorkflowInput<INPUT_SCHEMA>, S9, S10>,
  s11: WorkflowStep<WorkflowInput<INPUT_SCHEMA>, S10, S11>,
  s12: WorkflowStep<WorkflowInput<INPUT_SCHEMA>, S11, S12>,
  s13: WorkflowStep<WorkflowInput<INPUT_SCHEMA>, S12, S13>,
  s14: WorkflowStep<WorkflowInput<INPUT_SCHEMA>, S13, S14>,
  s15: WorkflowStep<WorkflowInput<INPUT_SCHEMA>, S14, z.infer<RESULT_SCHEMA>>,
): Workflow<INPUT_SCHEMA, RESULT_SCHEMA>;
export function createWorkflow<
  INPUT_SCHEMA extends InternalBaseWorkflowInputSchema,
  RESULT_SCHEMA extends z.ZodTypeAny,
  S1,
  S2,
  S3,
  S4,
  S5,
  S6,
  S7,
  S8,
  S9,
  S10,
  S11,
  S12,
  S13,
  S14,
  S15,
>(
  config: WorkflowConfig<INPUT_SCHEMA, RESULT_SCHEMA>,
  s1: WorkflowStep<WorkflowInput<INPUT_SCHEMA>, WorkflowInput<INPUT_SCHEMA>, S1>,
  s2: WorkflowStep<WorkflowInput<INPUT_SCHEMA>, S1, S2>,
  s3: WorkflowStep<WorkflowInput<INPUT_SCHEMA>, S2, S3>,
  s4: WorkflowStep<WorkflowInput<INPUT_SCHEMA>, S3, S4>,
  s5: WorkflowStep<WorkflowInput<INPUT_SCHEMA>, S4, S5>,
  s6: WorkflowStep<WorkflowInput<INPUT_SCHEMA>, S5, S6>,
  s7: WorkflowStep<WorkflowInput<INPUT_SCHEMA>, S6, S7>,
  s8: WorkflowStep<WorkflowInput<INPUT_SCHEMA>, S7, S8>,
  s9: WorkflowStep<WorkflowInput<INPUT_SCHEMA>, S8, S9>,
  s10: WorkflowStep<WorkflowInput<INPUT_SCHEMA>, S9, S10>,
  s11: WorkflowStep<WorkflowInput<INPUT_SCHEMA>, S10, S11>,
  s12: WorkflowStep<WorkflowInput<INPUT_SCHEMA>, S11, S12>,
  s13: WorkflowStep<WorkflowInput<INPUT_SCHEMA>, S12, S13>,
  s14: WorkflowStep<WorkflowInput<INPUT_SCHEMA>, S13, S14>,
  s15: WorkflowStep<WorkflowInput<INPUT_SCHEMA>, S14, S15>,
  s16: WorkflowStep<WorkflowInput<INPUT_SCHEMA>, S15, WorkflowResult<RESULT_SCHEMA>>,
): Workflow<INPUT_SCHEMA, RESULT_SCHEMA>;
export function createWorkflow<
  INPUT_SCHEMA extends InternalBaseWorkflowInputSchema,
  RESULT_SCHEMA extends z.ZodTypeAny,
  S1,
  S2,
  S3,
  S4,
  S5,
  S6,
  S7,
  S8,
  S9,
  S10,
  S11,
  S12,
  S13,
  S14,
  S15,
  S16,
>(
  config: WorkflowConfig<INPUT_SCHEMA, RESULT_SCHEMA>,
  s1: WorkflowStep<WorkflowInput<INPUT_SCHEMA>, WorkflowInput<INPUT_SCHEMA>, S1>,
  s2: WorkflowStep<WorkflowInput<INPUT_SCHEMA>, S1, S2>,
  s3: WorkflowStep<WorkflowInput<INPUT_SCHEMA>, S2, S3>,
  s4: WorkflowStep<WorkflowInput<INPUT_SCHEMA>, S3, S4>,
  s5: WorkflowStep<WorkflowInput<INPUT_SCHEMA>, S4, S5>,
  s6: WorkflowStep<WorkflowInput<INPUT_SCHEMA>, S5, S6>,
  s7: WorkflowStep<WorkflowInput<INPUT_SCHEMA>, S6, S7>,
  s8: WorkflowStep<WorkflowInput<INPUT_SCHEMA>, S7, S8>,
  s9: WorkflowStep<WorkflowInput<INPUT_SCHEMA>, S8, S9>,
  s10: WorkflowStep<WorkflowInput<INPUT_SCHEMA>, S9, S10>,
  s11: WorkflowStep<WorkflowInput<INPUT_SCHEMA>, S10, S11>,
  s12: WorkflowStep<WorkflowInput<INPUT_SCHEMA>, S11, S12>,
  s13: WorkflowStep<WorkflowInput<INPUT_SCHEMA>, S12, S13>,
  s14: WorkflowStep<WorkflowInput<INPUT_SCHEMA>, S13, S14>,
  s15: WorkflowStep<WorkflowInput<INPUT_SCHEMA>, S14, S15>,
  s16: WorkflowStep<WorkflowInput<INPUT_SCHEMA>, S15, S16>,
  s17: WorkflowStep<WorkflowInput<INPUT_SCHEMA>, S16, z.infer<RESULT_SCHEMA>>,
): Workflow<INPUT_SCHEMA, RESULT_SCHEMA>;
export function createWorkflow<
  INPUT_SCHEMA extends InternalBaseWorkflowInputSchema,
  RESULT_SCHEMA extends z.ZodTypeAny,
  S1,
  S2,
  S3,
  S4,
  S5,
  S6,
  S7,
  S8,
  S9,
  S10,
  S11,
  S12,
  S13,
  S14,
  S15,
  S16,
  S17,
>(
  config: WorkflowConfig<INPUT_SCHEMA, RESULT_SCHEMA>,
  s1: WorkflowStep<WorkflowInput<INPUT_SCHEMA>, WorkflowInput<INPUT_SCHEMA>, S1>,
  s2: WorkflowStep<WorkflowInput<INPUT_SCHEMA>, S1, S2>,
  s3: WorkflowStep<WorkflowInput<INPUT_SCHEMA>, S2, S3>,
  s4: WorkflowStep<WorkflowInput<INPUT_SCHEMA>, S3, S4>,
  s5: WorkflowStep<WorkflowInput<INPUT_SCHEMA>, S4, S5>,
  s6: WorkflowStep<WorkflowInput<INPUT_SCHEMA>, S5, S6>,
  s7: WorkflowStep<WorkflowInput<INPUT_SCHEMA>, S6, S7>,
  s8: WorkflowStep<WorkflowInput<INPUT_SCHEMA>, S7, S8>,
  s9: WorkflowStep<WorkflowInput<INPUT_SCHEMA>, S8, S9>,
  s10: WorkflowStep<WorkflowInput<INPUT_SCHEMA>, S9, S10>,
  s11: WorkflowStep<WorkflowInput<INPUT_SCHEMA>, S10, S11>,
  s12: WorkflowStep<WorkflowInput<INPUT_SCHEMA>, S11, S12>,
  s13: WorkflowStep<WorkflowInput<INPUT_SCHEMA>, S12, S13>,
  s14: WorkflowStep<WorkflowInput<INPUT_SCHEMA>, S13, S14>,
  s15: WorkflowStep<WorkflowInput<INPUT_SCHEMA>, S14, S15>,
  s16: WorkflowStep<WorkflowInput<INPUT_SCHEMA>, S15, S16>,
  s17: WorkflowStep<WorkflowInput<INPUT_SCHEMA>, S16, S17>,
  s18: WorkflowStep<WorkflowInput<INPUT_SCHEMA>, S17, z.infer<RESULT_SCHEMA>>,
): Workflow<INPUT_SCHEMA, RESULT_SCHEMA>;
export function createWorkflow<
  INPUT_SCHEMA extends InternalBaseWorkflowInputSchema,
  RESULT_SCHEMA extends z.ZodTypeAny,
  S1,
  S2,
  S3,
  S4,
  S5,
  S6,
  S7,
  S8,
  S9,
  S10,
  S11,
  S12,
  S13,
  S14,
  S15,
  S16,
  S17,
  S18,
>(
  config: WorkflowConfig<INPUT_SCHEMA, RESULT_SCHEMA>,
  s1: WorkflowStep<WorkflowInput<INPUT_SCHEMA>, WorkflowInput<INPUT_SCHEMA>, S1>,
  s2: WorkflowStep<WorkflowInput<INPUT_SCHEMA>, S1, S2>,
  s3: WorkflowStep<WorkflowInput<INPUT_SCHEMA>, S2, S3>,
  s4: WorkflowStep<WorkflowInput<INPUT_SCHEMA>, S3, S4>,
  s5: WorkflowStep<WorkflowInput<INPUT_SCHEMA>, S4, S5>,
  s6: WorkflowStep<WorkflowInput<INPUT_SCHEMA>, S5, S6>,
  s7: WorkflowStep<WorkflowInput<INPUT_SCHEMA>, S6, S7>,
  s8: WorkflowStep<WorkflowInput<INPUT_SCHEMA>, S7, S8>,
  s9: WorkflowStep<WorkflowInput<INPUT_SCHEMA>, S8, S9>,
  s10: WorkflowStep<WorkflowInput<INPUT_SCHEMA>, S9, S10>,
  s11: WorkflowStep<WorkflowInput<INPUT_SCHEMA>, S10, S11>,
  s12: WorkflowStep<WorkflowInput<INPUT_SCHEMA>, S11, S12>,
  s13: WorkflowStep<WorkflowInput<INPUT_SCHEMA>, S12, S13>,
  s14: WorkflowStep<WorkflowInput<INPUT_SCHEMA>, S13, S14>,
  s15: WorkflowStep<WorkflowInput<INPUT_SCHEMA>, S14, S15>,
  s16: WorkflowStep<WorkflowInput<INPUT_SCHEMA>, S15, S16>,
  s17: WorkflowStep<WorkflowInput<INPUT_SCHEMA>, S16, S17>,
  s18: WorkflowStep<WorkflowInput<INPUT_SCHEMA>, S17, S18>,
  s19: WorkflowStep<WorkflowInput<INPUT_SCHEMA>, S18, z.infer<RESULT_SCHEMA>>,
): Workflow<INPUT_SCHEMA, RESULT_SCHEMA>;
export function createWorkflow<
  INPUT_SCHEMA extends InternalBaseWorkflowInputSchema,
  RESULT_SCHEMA extends z.ZodTypeAny,
  S1,
  S2,
  S3,
  S4,
  S5,
  S6,
  S7,
  S8,
  S9,
  S10,
  S11,
  S12,
  S13,
  S14,
  S15,
  S16,
  S17,
  S18,
  S19,
>(
  config: WorkflowConfig<INPUT_SCHEMA, RESULT_SCHEMA>,
  s1: WorkflowStep<WorkflowInput<INPUT_SCHEMA>, WorkflowInput<INPUT_SCHEMA>, S1>,
  s2: WorkflowStep<WorkflowInput<INPUT_SCHEMA>, S1, S2>,
  s3: WorkflowStep<WorkflowInput<INPUT_SCHEMA>, S2, S3>,
  s4: WorkflowStep<WorkflowInput<INPUT_SCHEMA>, S3, S4>,
  s5: WorkflowStep<WorkflowInput<INPUT_SCHEMA>, S4, S5>,
  s6: WorkflowStep<WorkflowInput<INPUT_SCHEMA>, S5, S6>,
  s7: WorkflowStep<WorkflowInput<INPUT_SCHEMA>, S6, S7>,
  s8: WorkflowStep<WorkflowInput<INPUT_SCHEMA>, S7, S8>,
  s9: WorkflowStep<WorkflowInput<INPUT_SCHEMA>, S8, S9>,
  s10: WorkflowStep<WorkflowInput<INPUT_SCHEMA>, S9, S10>,
  s11: WorkflowStep<WorkflowInput<INPUT_SCHEMA>, S10, S11>,
  s12: WorkflowStep<WorkflowInput<INPUT_SCHEMA>, S11, S12>,
  s13: WorkflowStep<WorkflowInput<INPUT_SCHEMA>, S12, S13>,
  s14: WorkflowStep<WorkflowInput<INPUT_SCHEMA>, S13, S14>,
  s15: WorkflowStep<WorkflowInput<INPUT_SCHEMA>, S14, S15>,
  s16: WorkflowStep<WorkflowInput<INPUT_SCHEMA>, S15, S16>,
  s17: WorkflowStep<WorkflowInput<INPUT_SCHEMA>, S16, S17>,
  s18: WorkflowStep<WorkflowInput<INPUT_SCHEMA>, S17, S18>,
  s19: WorkflowStep<WorkflowInput<INPUT_SCHEMA>, S18, S19>,
  s20: WorkflowStep<WorkflowInput<INPUT_SCHEMA>, S19, z.infer<RESULT_SCHEMA>>,
): Workflow<INPUT_SCHEMA, RESULT_SCHEMA>;
export function createWorkflow<
  INPUT_SCHEMA extends InternalBaseWorkflowInputSchema,
  RESULT_SCHEMA extends z.ZodTypeAny,
>(
  { id, name, purpose, hooks, input }: WorkflowConfig<INPUT_SCHEMA, RESULT_SCHEMA>,
  ...steps: ReadonlyArray<BaseStep>
) {
  return {
    id,
    name,
    purpose: purpose ?? "No purpose provided",
    steps: steps as BaseStep[],
<<<<<<< HEAD
    inputSchema: input,
    run: async (input: WorkflowInput<INPUT_SCHEMA>) => {
      // Register execution with workflow registry first to get the correct execution ID
      const workflowRegistry = WorkflowRegistry.getInstance();
      let historyEntry: any;
      let executionId = crypto.randomUUID(); // fallback ID

      try {
        historyEntry = await workflowRegistry.recordWorkflowExecutionStart(id, name, input, {
          userId: (input as { userId?: string }).userId,
          conversationId: (input as { conversationId?: string }).conversationId,
        });
        // Use the execution ID from registry to ensure consistency
        executionId = historyEntry.id;
      } catch (registrationError) {
        console.warn(
          "Workflow not registered, proceeding without history tracking:",
          registrationError,
        );
      }

      // Initialize workflow execution context with the correct execution ID
      const executionContext: WorkflowExecutionContext = {
        workflowId: id,
        executionId: executionId,
        workflowName: name,
        userContext: new Map(),
        isActive: true,
        startTime: new Date(),
        currentStepIndex: 0,
        steps: [],
        signal: undefined, // TODO: Extract signal from input if available
        historyEntry: historyEntry,
      };

      // Workflow start event
      const workflowStartEvent = createWorkflowStartEvent(executionContext, input);

      try {
        await publishWorkflowEvent(workflowStartEvent, executionContext);
      } catch (eventError) {
        console.warn("Failed to publish workflow start event:", eventError);
      }

=======
    run: async (input: WorkflowInput<INPUT_SCHEMA>, options?: WorkflowRunOptions) => {
>>>>>>> d3f5e268
      const stateManager = createWorkflowStateManager<
        WorkflowInput<INPUT_SCHEMA>,
        WorkflowResult<RESULT_SCHEMA>
      >();

<<<<<<< HEAD
      // Enhanced state with workflow context
      stateManager.start(input);

      try {
        for (const [index, step] of (steps as BaseStep[]).entries()) {
          executionContext.currentStepIndex = index;

=======
      stateManager.start(input, options);
      for (const step of steps as BaseStep[]) {
        try {
>>>>>>> d3f5e268
          await hooks?.onStepStart?.(stateManager.state);

          const result = await step.execute(
            stateManager.state.data,
            convertWorkflowStateToParam(stateManager.state, executionContext),
          );

          stateManager.update({
            data: result,
            result: result,
          });

          await hooks?.onStepEnd?.(stateManager.state);
        }

        const finalState = stateManager.finish();

        // Workflow success event
        const workflowSuccessEvent = createWorkflowSuccessEvent(
          executionContext,
          finalState.result,
          workflowStartEvent.id,
        );

        try {
          await publishWorkflowEvent(workflowSuccessEvent, executionContext);
        } catch (eventError) {
          console.warn("Failed to publish workflow success event:", eventError);
        }

        if (historyEntry) {
          try {
            workflowRegistry.recordWorkflowExecutionEnd(
              executionContext.executionId,
              "completed",
              finalState.result,
            );
          } catch (registrationError) {
            console.warn("Failed to record workflow completion:", registrationError);
          }
        }

        await hooks?.onEnd?.(stateManager.state);

        return {
          executionId: finalState.executionId,
          startAt: finalState.startAt,
          endAt: finalState.endAt,
          status: finalState.status,
          result: finalState.result as z.infer<RESULT_SCHEMA>,
        };
      } catch (error) {
        // Workflow error event
        const workflowErrorEvent = createWorkflowErrorEvent(
          executionContext,
          error,
          workflowStartEvent.id,
        );

        try {
          await publishWorkflowEvent(workflowErrorEvent, executionContext);
        } catch (eventError) {
          console.warn("Failed to publish workflow error event:", eventError);
        }

        if (historyEntry) {
          try {
            workflowRegistry.recordWorkflowExecutionEnd(
              executionContext.executionId,
              "error",
              undefined,
              error,
            );
          } catch (registrationError) {
            console.warn("Failed to record workflow failure:", registrationError);
          }
        }

        stateManager.fail(error);
        await hooks?.onEnd?.(stateManager.state);
        throw error;
      }
    },
  } satisfies Workflow<INPUT_SCHEMA, RESULT_SCHEMA>;
}

/*
|------------------
| Internals
|------------------
*/

/**
 * Base type for workflow steps to avoid repetition
 */
type BaseStep = WorkflowStep<DangerouslyAllowAny, DangerouslyAllowAny, DangerouslyAllowAny>;<|MERGE_RESOLUTION|>--- conflicted
+++ resolved
@@ -4,17 +4,6 @@
 import type { InternalBaseWorkflowInputSchema } from "./internal/types";
 import { convertWorkflowStateToParam } from "./internal/utils";
 import type { WorkflowStep } from "./steps";
-<<<<<<< HEAD
-import type { Workflow, WorkflowConfig, WorkflowInput, WorkflowResult } from "./types";
-import { WorkflowRegistry } from "./registry";
-import type { WorkflowExecutionContext } from "./context";
-import {
-  createWorkflowStartEvent,
-  createWorkflowSuccessEvent,
-  createWorkflowErrorEvent,
-  publishWorkflowEvent,
-} from "./event-utils";
-=======
 import type {
   Workflow,
   WorkflowConfig,
@@ -22,7 +11,14 @@
   WorkflowResult,
   WorkflowRunOptions,
 } from "./types";
->>>>>>> d3f5e268
+import { WorkflowRegistry } from "./registry";
+import { WorkflowExecutionContext } from "./context";
+import {
+  createWorkflowErrorEvent,
+  createWorkflowStartEvent,
+  createWorkflowSuccessEvent,
+  publishWorkflowEvent,
+} from "./event-utils";
 
 /**
  * Creates a workflow from multiple and* functions
@@ -566,9 +562,8 @@
     name,
     purpose: purpose ?? "No purpose provided",
     steps: steps as BaseStep[],
-<<<<<<< HEAD
     inputSchema: input,
-    run: async (input: WorkflowInput<INPUT_SCHEMA>) => {
+    run: async (input: WorkflowInput<INPUT_SCHEMA>, options?: WorkflowRunOptions) => {
       // Register execution with workflow registry first to get the correct execution ID
       const workflowRegistry = WorkflowRegistry.getInstance();
       let historyEntry: any;
@@ -611,27 +606,18 @@
         console.warn("Failed to publish workflow start event:", eventError);
       }
 
-=======
-    run: async (input: WorkflowInput<INPUT_SCHEMA>, options?: WorkflowRunOptions) => {
->>>>>>> d3f5e268
       const stateManager = createWorkflowStateManager<
         WorkflowInput<INPUT_SCHEMA>,
         WorkflowResult<RESULT_SCHEMA>
       >();
 
-<<<<<<< HEAD
       // Enhanced state with workflow context
-      stateManager.start(input);
+      stateManager.start(input, options);
 
       try {
         for (const [index, step] of (steps as BaseStep[]).entries()) {
           executionContext.currentStepIndex = index;
 
-=======
-      stateManager.start(input, options);
-      for (const step of steps as BaseStep[]) {
-        try {
->>>>>>> d3f5e268
           await hooks?.onStepStart?.(stateManager.state);
 
           const result = await step.execute(
