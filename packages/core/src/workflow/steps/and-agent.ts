import type { DangerouslyAllowAny } from "@voltagent/internal/types";
import type { z } from "zod";
import type { Agent } from "../../agent/agent";
import type { BaseMessage } from "../../agent/providers";
import type { PublicGenerateOptions } from "../../agent/types";
import {
  createWorkflowStepStartEvent,
  createWorkflowStepSuccessEvent,
  createWorkflowStepErrorEvent,
  publishWorkflowEvent,
  createStepContext,
} from "../event-utils";
import type { WorkflowStepAgent } from "./types";
import { InternalWorkflowFunc } from "../internal/types";

export type AgentConfig<SCHEMA extends z.ZodTypeAny> = PublicGenerateOptions & {
  schema: SCHEMA;
};

/**
 * Creates an agent step for a workflow
 *
 * @example
 * ```ts
 * const w = createWorkflow(
 *   andAgent(
 *     (data) => `Generate a greeting for the user ${data.name}`,
 *     agent,
 *    { schema: z.object({ greeting: z.string() }) }
 *   ),
 *   andThen(async (data) => data.greeting)
 * );
 * ```
 *
 * @param task - The task (prompt) to execute for the agent, can be a string or a function that returns a string
 * @param agent - The agent to execute the task using `generateObject`
 * @param config - The config for the agent (schema) `generateObject` call
 * @returns A workflow step that executes the agent with the task
 */
export function andAgent<INPUT, DATA, SCHEMA extends z.ZodTypeAny>(
  task:
    | BaseMessage[]
    | string
<<<<<<< HEAD
    | InternalWorkflowFunc<INPUT, DATA, BaseMessage[] | string, any, any>,
=======
    | import("../internal/types").InternalWorkflowFunc<INPUT, DATA, BaseMessage[] | string>,
>>>>>>> 70362f2e
  agent: Agent<{ llm: DangerouslyAllowAny }>,
  config: AgentConfig<SCHEMA>,
) {
  return {
    type: "agent",
    id: agent.id,
    name: agent.name || agent.id,
    purpose: agent.purpose ?? null,
    agent,
    execute: async (context) => {
      const { data, state } = context;
      const { schema, ...restConfig } = config;
      const finalTask = typeof task === "function" ? await task(context) : task;

      // Create step context and publish start event
      if (!state.workflowContext) {
        // No workflow context, execute without events
        const result = await agent.generateObject(finalTask, config.schema, {
          ...restConfig,
          userContext: restConfig.userContext ?? state.userContext,
          conversationId: restConfig.conversationId ?? state.conversationId,
          userId: restConfig.userId ?? state.userId,
        });
        return result.object;
      }

      // ✅ Serialize task function or task string for event tracking
      const stepFunction = typeof task === "function" ? task.toString() : undefined;
      const taskString = typeof task === "string" ? task : undefined;

      const stepContext = createStepContext(
        state.workflowContext,
        "agent",
        agent.name || agent.id || "Agent",
      ); // ✅ FIX: Use agent.id as fallback
      const stepStartEvent = createWorkflowStepStartEvent(
        stepContext,
        state.workflowContext,
        { data, task: finalTask }, // ✅ Pass input data with task
        {
          agentId: agent.id,
          agentName: agent.name,
          stepFunction,
          taskString,
          userContext: state.workflowContext.userContext,
        },
      );

      try {
        await publishWorkflowEvent(stepStartEvent, state.workflowContext);
      } catch (eventError) {
        console.warn("Failed to publish workflow step start event:", eventError);
      }

      try {
        const result = await agent.generateObject(finalTask, config.schema, {
          ...restConfig,
          userContext: restConfig.userContext ?? state.userContext,
          conversationId: restConfig.conversationId ?? state.conversationId,
          userId: restConfig.userId ?? state.userId,
          // TODO: Pass workflow context as parent to agent for proper event hierarchy
          // This requires extending PublicGenerateOptions to support parent context
        });

        // Publish step success event
        const stepSuccessEvent = createWorkflowStepSuccessEvent(
          stepContext,
          state.workflowContext,
          result.object,
          stepStartEvent.id,
          {
            agentId: agent.id,
            agentName: agent.name,
            stepFunction,
            taskString,
            userContext: state.workflowContext.userContext,
          },
        );

        try {
          await publishWorkflowEvent(stepSuccessEvent, state.workflowContext);
        } catch (eventError) {
          console.warn("Failed to publish workflow step success event:", eventError);
        }

        return result.object;
      } catch (error) {
        // Check if this is a suspension, not an error
        if (error instanceof Error && error.message === "WORKFLOW_SUSPENDED") {
          // For suspension, we don't publish an error event
          // The workflow core will handle publishing the suspend event
          throw error;
        }

        // Publish step error event for actual errors
        const stepErrorEvent = createWorkflowStepErrorEvent(
          stepContext,
          state.workflowContext,
          error,
          stepStartEvent.id,
          {
            agentId: agent.id,
            agentName: agent.name,
            stepFunction,
            taskString,
            userContext: state.workflowContext.userContext,
          },
        );

        try {
          await publishWorkflowEvent(stepErrorEvent, state.workflowContext);
        } catch (eventError) {
          console.warn("Failed to publish workflow step error event:", eventError);
        }

        throw error;
      }
    },
  } satisfies WorkflowStepAgent<INPUT, DATA, z.infer<SCHEMA>>;
}<|MERGE_RESOLUTION|>--- conflicted
+++ resolved
@@ -11,7 +11,7 @@
   createStepContext,
 } from "../event-utils";
 import type { WorkflowStepAgent } from "./types";
-import { InternalWorkflowFunc } from "../internal/types";
+import type { InternalWorkflowFunc } from "../internal/types";
 
 export type AgentConfig<SCHEMA extends z.ZodTypeAny> = PublicGenerateOptions & {
   schema: SCHEMA;
@@ -41,11 +41,7 @@
   task:
     | BaseMessage[]
     | string
-<<<<<<< HEAD
     | InternalWorkflowFunc<INPUT, DATA, BaseMessage[] | string, any, any>,
-=======
-    | import("../internal/types").InternalWorkflowFunc<INPUT, DATA, BaseMessage[] | string>,
->>>>>>> 70362f2e
   agent: Agent<{ llm: DangerouslyAllowAny }>,
   config: AgentConfig<SCHEMA>,
 ) {
