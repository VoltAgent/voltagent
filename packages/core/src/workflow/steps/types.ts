import type { DangerouslyAllowAny } from "@voltagent/internal/types";
import { z } from "zod";
import type { Agent } from "../../agent/agent";
import type {
  InternalAnyWorkflowStep,
  InternalBaseWorkflowStep,
  InternalExtractWorkflowInputData,
  InternalWorkflowFunc,
  InternalWorkflowStepConfig,
} from "../internal/types";
import type { Workflow, WorkflowRunOptions } from "../types";

export type WorkflowStepType =
  | "agent"
  | "func"
  | "conditional-when"
  | "parallel-all"
  | "parallel-race";

export interface WorkflowStepAgent<INPUT, DATA, RESULT>
  extends InternalBaseWorkflowStep<INPUT, DATA, RESULT, any, any> {
  type: "agent";
  agent: Agent<{ llm: DangerouslyAllowAny }>;
}

export type WorkflowStepFuncConfig<
  INPUT,
  DATA,
  RESULT,
  SUSPEND_DATA,
  RESUME_DATA = any,
> = InternalWorkflowStepConfig<{
  execute: InternalWorkflowFunc<INPUT, DATA, RESULT, SUSPEND_DATA, RESUME_DATA>;
  inputSchema?: z.ZodTypeAny;
  outputSchema?: z.ZodTypeAny;
  suspendSchema?: z.ZodTypeAny;
  resumeSchema?: z.ZodTypeAny;
}>;

export interface WorkflowStepFunc<INPUT, DATA, RESULT, SUSPEND_DATA, RESUME_DATA = any>
  extends InternalBaseWorkflowStep<INPUT, DATA, RESULT, SUSPEND_DATA, RESUME_DATA> {
  type: "func";
}

<<<<<<< HEAD
export interface WorkflowStepWorkflow<INPUT, DATA, RESULT>
  extends InternalBaseWorkflowStep<INPUT, DATA, RESULT> {
  type: "workflow";
  workflow: InternalWorkflow<INPUT, DATA, RESULT>;
}
export type WorkflowStepTapConfig<INPUT, DATA, _RESULT> = InternalWorkflowStepConfig<{
  execute: InternalWorkflowFunc<INPUT, DATA, DangerouslyAllowAny>;
=======
export type WorkflowStepTapConfig<
  INPUT,
  DATA,
  _RESULT,
  SUSPEND_DATA,
  RESUME_DATA = any,
> = InternalWorkflowStepConfig<{
  execute: InternalWorkflowFunc<INPUT, DATA, DangerouslyAllowAny, SUSPEND_DATA, RESUME_DATA>;
  inputSchema?: z.ZodTypeAny;
  suspendSchema?: z.ZodTypeAny;
  resumeSchema?: z.ZodTypeAny;
>>>>>>> d5fa59d3
}>;

export interface WorkflowStepTap<INPUT, DATA, _RESULT, SUSPEND_DATA, RESUME_DATA = any>
  extends InternalBaseWorkflowStep<INPUT, DATA, DATA, SUSPEND_DATA, RESUME_DATA> {
  type: "tap";
}

export type WorkflowStepConditionalWhenConfig<INPUT, DATA, RESULT> = InternalWorkflowStepConfig<{
  condition: InternalWorkflowFunc<INPUT, DATA, boolean, any, any>;
  step: InternalAnyWorkflowStep<INPUT, DATA, RESULT>;
  inputSchema?: z.ZodTypeAny;
  outputSchema?: z.ZodTypeAny;
  suspendSchema?: z.ZodTypeAny;
  resumeSchema?: z.ZodTypeAny;
}>;

export interface WorkflowStepConditionalWhen<INPUT, DATA, RESULT>
  extends InternalBaseWorkflowStep<
    INPUT,
    DATA,
    InternalExtractWorkflowInputData<DATA> | RESULT,
    any,
    any
  > {
  type: "conditional-when";
  condition: InternalWorkflowFunc<INPUT, DATA, boolean, any, any>;
}

export type WorkflowStepParallelRaceConfig<INPUT, DATA, RESULT> = InternalWorkflowStepConfig<{
  steps: ReadonlyArray<InternalAnyWorkflowStep<INPUT, DATA, RESULT>>;
}>;

export interface WorkflowStepParallelRace<INPUT, DATA, RESULT>
  extends InternalBaseWorkflowStep<INPUT, DATA, RESULT, any, any> {
  type: "parallel-race";
  steps: ReadonlyArray<InternalAnyWorkflowStep<INPUT, DATA, RESULT>>;
}

export type WorkflowStepParallelAllConfig<
  STEPS extends ReadonlyArray<InternalAnyWorkflowStep<DangerouslyAllowAny, DangerouslyAllowAny>>,
> = InternalWorkflowStepConfig<{
  steps: STEPS;
}>;

export interface WorkflowStepParallelAll<INPUT, DATA, RESULT>
  extends InternalBaseWorkflowStep<INPUT, DATA, RESULT, any, any> {
  type: "parallel-all";
  steps: ReadonlyArray<InternalAnyWorkflowStep<INPUT, DATA, RESULT>>;
}

export type WorkflowStep<INPUT, DATA, RESULT, SUSPEND_DATA = any> =
  | WorkflowStepAgent<INPUT, DATA, RESULT>
  | WorkflowStepFunc<INPUT, DATA, RESULT, SUSPEND_DATA>
  | WorkflowStepConditionalWhen<INPUT, DATA, RESULT>
  | WorkflowStepParallelAll<INPUT, DATA, RESULT>
<<<<<<< HEAD
  | WorkflowStepTap<INPUT, DATA, RESULT>
  | WorkflowStepParallelRace<INPUT, DATA, RESULT>
  | WorkflowStepWorkflow<INPUT, DATA, RESULT>;

/**
 * Internal type to allow overriding the run method for the workflow
 */
export interface InternalWorkflow<_INPUT, DATA, RESULT>
  extends Omit<Workflow<DangerouslyAllowAny, DangerouslyAllowAny>, "run"> {
  run: (
    input: InternalExtractWorkflowInputData<DATA>,
    options?: InternalWorkflowRunOptions,
  ) => Promise<{
    executionId: string;
    startAt: Date;
    endAt: Date;
    status: "completed";
    result: RESULT;
  }>;
}

export interface InternalWorkflowRunOptions extends WorkflowRunOptions {}
=======
  | WorkflowStepTap<INPUT, DATA, RESULT, SUSPEND_DATA>
  | WorkflowStepParallelRace<INPUT, DATA, RESULT>;
>>>>>>> d5fa59d3
<|MERGE_RESOLUTION|>--- conflicted
+++ resolved
@@ -42,15 +42,12 @@
   type: "func";
 }
 
-<<<<<<< HEAD
 export interface WorkflowStepWorkflow<INPUT, DATA, RESULT>
   extends InternalBaseWorkflowStep<INPUT, DATA, RESULT> {
   type: "workflow";
   workflow: InternalWorkflow<INPUT, DATA, RESULT>;
 }
-export type WorkflowStepTapConfig<INPUT, DATA, _RESULT> = InternalWorkflowStepConfig<{
-  execute: InternalWorkflowFunc<INPUT, DATA, DangerouslyAllowAny>;
-=======
+
 export type WorkflowStepTapConfig<
   INPUT,
   DATA,
@@ -62,7 +59,6 @@
   inputSchema?: z.ZodTypeAny;
   suspendSchema?: z.ZodTypeAny;
   resumeSchema?: z.ZodTypeAny;
->>>>>>> d5fa59d3
 }>;
 
 export interface WorkflowStepTap<INPUT, DATA, _RESULT, SUSPEND_DATA, RESUME_DATA = any>
@@ -118,8 +114,7 @@
   | WorkflowStepFunc<INPUT, DATA, RESULT, SUSPEND_DATA>
   | WorkflowStepConditionalWhen<INPUT, DATA, RESULT>
   | WorkflowStepParallelAll<INPUT, DATA, RESULT>
-<<<<<<< HEAD
-  | WorkflowStepTap<INPUT, DATA, RESULT>
+  | WorkflowStepTap<INPUT, DATA, RESULT, SUSPEND_DATA>
   | WorkflowStepParallelRace<INPUT, DATA, RESULT>
   | WorkflowStepWorkflow<INPUT, DATA, RESULT>;
 
@@ -141,7 +136,3 @@
 }
 
 export interface InternalWorkflowRunOptions extends WorkflowRunOptions {}
-=======
-  | WorkflowStepTap<INPUT, DATA, RESULT, SUSPEND_DATA>
-  | WorkflowStepParallelRace<INPUT, DATA, RESULT>;
->>>>>>> d5fa59d3
