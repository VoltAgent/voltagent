--- conflicted
+++ resolved
@@ -38,12 +38,8 @@
     },
     dependencies: {
       "@voltagent/core": "^0.1.63",
-<<<<<<< HEAD
       "@voltagent/libsql": "^0.1.0",
-      "@voltagent/vercel-ai": "^0.1.14",
-=======
       "@voltagent/vercel-ai": "^1.0.0",
->>>>>>> 489ab843
       "@voltagent/cli": "^0.1.9",
       "@voltagent/logger": "^0.1.0",
       dotenv: "^16.4.7",
