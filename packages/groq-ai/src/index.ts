import type {
  BaseMessage,
  GenerateObjectOptions,
  GenerateTextOptions,
  LLMProvider,
  MessageRole,
  ProviderObjectResponse,
  ProviderObjectStreamResponse,
  ProviderTextResponse,
  ProviderTextStreamResponse,
  StepWithContent,
  StreamObjectOptions,
  StreamTextOptions,
} from "@voltagent/core";
import type { z } from "zod";
import type { GroqProviderOptions } from "./types";
import { Groq } from "groq-sdk";
import { convertToolsForSDK } from "./utils";

export class GroqProvider implements LLMProvider<string> {
  // @ts-ignore
  private groq: Groq;
  constructor(private options?: GroqProviderOptions) {
    // Bind methods to preserve 'this' context
    this.groq = new Groq({
      apiKey: this.options?.apiKey || process.env.GROQ_API_KEY,
    });
    this.generateText = this.generateText.bind(this);
    this.streamText = this.streamText.bind(this);
    this.generateObject = this.generateObject.bind(this);
    this.streamObject = this.streamObject.bind(this);
    this.toMessage = this.toMessage.bind(this);
    this.createStepFromChunk = this.createStepFromChunk.bind(this);
    this.getModelIdentifier = this.getModelIdentifier.bind(this);
  }

  getModelIdentifier = (model: Groq.Model): string => {
    return model.id;
  };

  toMessage = (message: BaseMessage): Groq.Chat.ChatCompletionMessageParam => {
    // Determine the content first
    let content: string | Array<Groq.Chat.ChatCompletionContentPart>;
    if (typeof message.content === "string") {
      content = message.content;
    } else if (Array.isArray(message.content)) {
      const mappedParts: Array<Groq.Chat.ChatCompletionContentPart> = [];
      for (const part of message.content) {
        if (part.type === "text" && typeof part.text === "string") {
          mappedParts.push({ type: "text", text: part.text });
        } else if (
          part.type === "image" &&
          part.image &&
          part.mimeType &&
          typeof part.image === "string" &&
          typeof part.mimeType === "string"
        ) {
          // Handle potential data URI in image string
          const imageUrl = part.image.startsWith("data:")
            ? part.image
            : `data:${part.mimeType};base64,${part.image}`;
          mappedParts.push({
            type: "image_url",
            image_url: {
              url: imageUrl,
            },
          });
        } else {
          console.warn(
            `[GroqProvider] Unsupported or incomplete part type in array: ${part.type}. Skipping.`,
          );
        }
      }
      content = mappedParts.length > 0 ? mappedParts : ""; // Use empty string if array resulted in no parts
    } else {
      console.warn(
        "[GroqProvider] Unknown or unsupported content type for message:",
        message.content,
      );
      content = "";
    }

    // Helper function to ensure content is string when needed
    const ensureStringContent = (
      currentContent: string | Array<Groq.Chat.ChatCompletionContentPart>,
      roleForWarning: string,
    ): string => {
      if (typeof currentContent === "string") {
        return currentContent || "";
      }
      // If it's an array, convert it to a string representation for roles that require it.
      console.warn(
        `[GroqProvider] ${roleForWarning} message content must be a string for Groq. Converting array content to string representation.`,
      );
      // Explicitly check the type of each part in the array
      return (
        currentContent
          .map((p) => {
            if (p.type === "text") {
              return p.text;
            }
            if (p.type === "image_url") {
              // Safely access url property
              const urlPreview = p.image_url?.url?.substring(0, 50) ?? "[No URL]";
              return `[Image: ${urlPreview}...]`;
            }
            // Handle potential future part types or unexpected types gracefully
            // Cast p to unknown to bypass the 'never' type before checking its structure
            const unknownP = p as unknown;
            let partType = "unknown";
            if (typeof unknownP === "object" && unknownP !== null && "type" in unknownP) {
              // Safely access type after checks, converting to string
              partType = String((unknownP as { type: unknown }).type);
            }
            return `[Unsupported Part: ${partType}]`;
          })
          .join(" ") || ""
      );
    };
<<<<<<< HEAD
    return groqMessage as Groq.Chat.ChatCompletionMessageParam; //force cast to Groq type to omit "name" property
=======

    // Determine role and construct the final message param object based on role
    switch (message.role) {
      case "system":
        return {
          role: "system",
          content: ensureStringContent(content, "System"),
        };
      case "user":
        // User messages can have string or array content according to Groq docs
        return { role: "user", content: content || "" };
      case "assistant":
        // Assistant messages in Groq likely expect string content.
        return {
          role: "assistant",
          content: ensureStringContent(content, "Assistant"),
        };
      case "tool":
        console.warn(
          "[GroqProvider] Mapping 'tool' role to 'assistant' for content transmission. Groq's tool handling might differ.",
        );
        // Assuming tool results are passed as stringified content
        return {
          role: "assistant",
          content: ensureStringContent(content, "Tool(as Assistant)"),
        };
      default:
        console.warn(`[GroqProvider] Unsupported role: ${message.role}. Defaulting to 'user'.`);
        // Defaulting to user role, which supports complex content
        return { role: "user", content: content || "" };
    }
>>>>>>> e7314c3a
  };

  createStepFromChunk = (chunk: {
    type: string;
    [key: string]: any;
  }): StepWithContent | null => {
    if (chunk.type === "text" && chunk.text) {
      return {
        id: "",
        type: "text",
        content: chunk.text,
        role: "assistant" as MessageRole,
        usage: chunk.usage || undefined,
      };
    }
    return null;
  };

  generateText = async (
    options: GenerateTextOptions<string>,
  ): Promise<ProviderTextResponse<any>> => {
    try {
      let groqMessages = options.messages.map(this.toMessage);
      const groqTools = options.tools ? convertToolsForSDK(options.tools) : undefined;

      // Extract common parameters
      const {
        temperature = 0.7,
        maxTokens,
        topP,
        frequencyPenalty,
        presencePenalty,
        stopSequences,
      } = options.provider || {};

      // Call Groq API
      const response = await this.groq.chat.completions.create({
        model: options.model,
        messages: groqMessages,
        temperature,
        max_tokens: maxTokens,
        top_p: topP,
        frequency_penalty: frequencyPenalty,
        presence_penalty: presencePenalty,
        tools: groqTools,
        stop: stopSequences,
      });

      // Extract usage information
      const usage = response.usage
        ? {
            promptTokens: response.usage.prompt_tokens,
            completionTokens: response.usage.completion_tokens,
            totalTokens: response.usage.total_tokens,
          }
        : undefined;
      // Extract tool calls and results from the response
      const responseMessage = response.choices[0].message;
      const toolCalls = responseMessage.tool_calls;
      let toolResults = [];

      if (toolCalls && toolCalls.length > 0 && options && options.tools) {
        for (const toolCall of toolCalls) {
          // Handle all tool calls - each as a separate step
          const step = this.createStepFromChunk({
            type: "tool-call",
            toolCallId: toolCall.id,
            toolName: toolCall.function.name,
            args: toolCall.function.arguments,
            usage: usage,
          });
          if (step && options.onStepFinish) await options.onStepFinish(step);
          //Call the function with the arguments
          const functionName = toolCall.function.name;
          const functionToCall = options.tools.find(
            (toolItem) => functionName === toolItem.name,
          )?.execute;
          const functionArgs = JSON.parse(toolCall.function.arguments);
          console.log("functionArgs", functionArgs);
          if (functionToCall === undefined) {
            throw `Function ${functionName} not found in tools`;
          }
          const functionResponse = await functionToCall(functionArgs);
          if (functionResponse === undefined) {
            throw `Function ${functionName} returned undefined`;
          }
          console.log(functionResponse);
          toolResults.push({ name: functionName, output: functionResponse });

          groqMessages.push({
            tool_call_id: toolCall.id,
            role: "tool",
            content: JSON.stringify(functionResponse),
          });
        }
        // Handle all tool results - each as a separate step
        if (toolCalls && toolResults && toolResults.length > 0) {
          console.log("Tool results:", toolCalls);
          for (const toolResult of toolResults) {
            const step = this.createStepFromChunk({
              type: "tool-result",
              toolCallId: toolCalls.find((toolItem) => toolResult.name === toolItem.id)?.id,
              toolName: toolCalls.find((toolItem) => toolResult.name === toolItem.id)?.function
                .name,
              result: toolResult.output,
              usage: usage,
            });
            if (step && options.onStepFinish) await options.onStepFinish(step);
          }
        }
        // Call Groq API
        const secondResponse = await this.groq.chat.completions.create({
          model: options.model,
          messages: groqMessages,
          temperature,
          max_tokens: maxTokens,
          top_p: topP,
          frequency_penalty: frequencyPenalty,
          presence_penalty: presencePenalty,
          stop: stopSequences,
        });
        // Extract results from the response
        const responseMessage = secondResponse.choices[0].message.content;

        // Return standardized response
        return {
          provider: secondResponse,
          text: responseMessage || "",
          usage,
          toolCalls: toolCalls?.map((tc) => ({
            type: "tool-call",
            toolCallId: tc.id,
            toolName: tc.function.name,
            args: tc.function.arguments,
          })),
          toolResults: toolResults,
          finishReason: response.choices[0].finish_reason,
        };
      }

      // Handle step finish callback
      if (options.onStepFinish) {
        // If there's text content, create a text step
        if (response.choices[0].message.content) {
          const textStep = this.createStepFromChunk({
            type: "text",
            text: response.choices[0].message.content,
            usage,
          });
          if (textStep) await options.onStepFinish(textStep);
        }
      }

      // Return standardized response
      return {
        provider: response,
        text: response.choices[0].message.content || "",
        usage,
        finishReason: response.choices[0].finish_reason,
      };
    } catch (error) {
      // Handle API errors
      console.error("Groq API error:", error);
      throw error;
    }
  };

  async streamText(options: StreamTextOptions<string>): Promise<ProviderTextStreamResponse<any>> {
    try {
      let groqMessages = options.messages.map(this.toMessage);
      const groqTools = options.tools ? convertToolsForSDK(options.tools) : undefined;
      // Extract common parameters
      const {
        temperature = 0.7,
        maxTokens,
        topP,
        frequencyPenalty,
        presencePenalty,
        stopSequences,
      } = options.provider || {};

      // Create stream from Groq API
      const stream = await this.groq.chat.completions.create({
        model: options.model,
        messages: groqMessages,
        temperature,
        max_tokens: maxTokens,
        top_p: topP,
        frequency_penalty: frequencyPenalty,
        presence_penalty: presencePenalty,
        stop: stopSequences,
        tools: groqTools,
        // Enable streaming
        stream: true,
      });

      let accumulatedText = "";
      let usage: {
        promptTokens: number;
        completionTokens: number;
        totalTokens: number;
      };
      const that = this; // Preserve 'this' context for the stream processing
      // Create a readable stream to return to the caller
      const textStream = new ReadableStream({
        async start(controller) {
          try {
            // Process each chunk from the Groq stream
            for await (const chunk of stream) {
              // Extract content from the chunk
              const content = chunk.choices[0]?.delta?.content || "";
              // If we have content, add it to accumulated text and emit it
              if (content) {
                accumulatedText += content;
                controller.enqueue(content);

                // Call onChunk with text chunk
                if (options.onChunk) {
                  const step = {
                    id: "",
                    type: "text" as const,
                    content,
                    role: "assistant" as MessageRole,
                  };
                  await options.onChunk(step);
                }
              }

              if (chunk.x_groq?.usage) {
                usage = {
                  promptTokens: chunk.x_groq?.usage.prompt_tokens,
                  completionTokens: chunk.x_groq?.usage.completion_tokens,
                  totalTokens: chunk.x_groq?.usage.total_tokens,
                };
              }

              const toolCalls = chunk.choices[0]?.delta?.tool_calls || [];
              let toolResults = [];

              if (toolCalls && toolCalls.length > 0 && options && options.tools) {
                for (const toolCall of toolCalls) {
                  // Handle all tool calls - each as a separate step
                  const step = that.createStepFromChunk({
                    type: "tool-call",
                    toolCallId: toolCall.id,
                    toolName: toolCall.function?.name,
                    args: toolCall.function?.arguments,
                    usage: usage,
                  });
                  if (step && options.onStepFinish) await options.onStepFinish(step);
                  //Call the function with the arguments
                  const functionName = toolCall.function?.name;
                  const functionToCall = options.tools.find(
                    (toolItem) => functionName === toolItem.name,
                  )?.execute;
                  const functionArgs = JSON.parse(
                    toolCall.function?.arguments ? toolCall.function?.arguments : "{}",
                  );
                  if (functionToCall === undefined) {
                    throw `Function ${functionName} not found in tools`;
                  }
                  const functionResponse = await functionToCall(functionArgs);
                  if (functionResponse === undefined) {
                    throw `Function ${functionName} returned undefined`;
                  }
                  toolResults.push({
                    name: functionName,
                    output: functionResponse,
                  });

                  groqMessages.push({
                    tool_call_id: toolCall.id ? toolCall.id : "",
                    role: "tool",
                    content: JSON.stringify(functionResponse),
                  });
                }
                // Handle all tool results - each as a separate step
                if (toolCalls && toolResults && toolResults.length > 0) {
                  for (const toolResult of toolResults) {
                    const step = that.createStepFromChunk({
                      type: "tool-result",
                      toolCallId: toolCalls.find((toolItem) => toolResult.name === toolItem.id)?.id,
                      toolName: toolCalls.find((toolItem) => toolResult.name === toolItem.id)
                        ?.function?.name,
                      result: toolResult.output,
                      usage: usage,
                    });
                    if (step && options.onStepFinish) await options.onStepFinish(step);
                  }
                }
                // Call Groq API
                const secondStream = await that.groq.chat.completions.create({
                  model: options.model,
                  messages: groqMessages,
                  temperature,
                  max_tokens: maxTokens,
                  top_p: topP,
                  frequency_penalty: frequencyPenalty,
                  presence_penalty: presencePenalty,
                  stop: stopSequences,
                  stream: true,
                });

                for await (const chunk of secondStream) {
                  // Extract content from the chunk
                  const content = chunk.choices[0]?.delta?.content || "";
                  // If we have content, add it to accumulated text and emit it
                  if (content) {
                    accumulatedText += content;
                    controller.enqueue(content);

                    // Call onChunk with text chunk
                    if (options.onChunk) {
                      const step = {
                        id: "",
                        type: "text" as const,
                        content,
                        role: "assistant" as MessageRole,
                      };
                      await options.onChunk(step);
                    }
                  }

                  if (chunk.x_groq?.usage) {
                    usage = {
                      promptTokens: chunk.x_groq?.usage.prompt_tokens,
                      completionTokens: chunk.x_groq?.usage.completion_tokens,
                      totalTokens: chunk.x_groq?.usage.total_tokens,
                    };
                  }
                }
              }
            }

            // When stream completes, close the controller
            controller.close();

            // Call onFinish with complete result
            if (options.onFinish) {
              await options.onFinish({
                text: accumulatedText,
              });
            }

            // Call onStepFinish with complete result if provided
            if (options.onStepFinish) {
              if (accumulatedText) {
                const textStep = {
                  id: "",
                  type: "text" as const,
                  content: accumulatedText,
                  role: "assistant" as MessageRole,
                  usage,
                };
                await options.onStepFinish(textStep);
              }
            }
          } catch (error) {
            // Handle errors during streaming
            console.error("Error during Groq stream processing:", error);
            controller.error(error);
<<<<<<< HEAD
=======
            // TODO: fix this
            if (options.onError) options.onError(error as any);
>>>>>>> e7314c3a
          }
        },
      });

      // Return provider and text stream
      return {
        provider: stream,
        textStream,
      };
    } catch (error) {
      // Handle API errors
      console.error("Groq streaming API error:", error);
<<<<<<< HEAD
=======
      // TODO: fix this
      if (options.onError) options.onError(error as any);
>>>>>>> e7314c3a
      throw error;
    }
  }

  // Generate object with Groq API (if supported)
  async generateObject<TSchema extends z.ZodType>(
    options: GenerateObjectOptions<string, TSchema>,
  ): Promise<ProviderObjectResponse<any, z.infer<TSchema>>> {
    try {
      const groqMessages = options.messages.map(this.toMessage);

      // Add system message instructing to generate JSON following the schema
      const schemaDescription =
        options.schema.description ||
        "Respond with a JSON object according to the specified schema.";
      const systemMessage = {
        role: "system",
        content: `${schemaDescription}\nRespond with ONLY a valid JSON object, nothing else.`,
      } as Groq.Chat.ChatCompletionMessageParam;

      // Extract common parameters
      const {
        temperature = 0.2, // Lower temperature for more deterministic JSON generation
        maxTokens,
        topP,
      } = options.provider || {};

      // Call Groq API with JSON mode
      const response = await this.groq.chat.completions.create({
        model: options.model,
        messages: [systemMessage, ...groqMessages],
        temperature,
        max_tokens: maxTokens,
        top_p: topP,
        response_format: { type: "json_object" },
      });

      // Parse JSON response
      let parsedObject: z.infer<TSchema>;
      try {
        const content = response.choices[0].message.content || "{}";
        const rawObject = JSON.parse(content);
        parsedObject = options.schema.parse(rawObject);
      } catch (parseError: any) {
        console.error("Error parsing JSON from Groq response:", parseError);
        throw new Error(`Failed to parse JSON response: ${parseError.message}`);
      }

      // Extract usage information
      const usage = response.usage
        ? {
            promptTokens: response.usage.prompt_tokens,
            completionTokens: response.usage.completion_tokens,
            totalTokens: response.usage.total_tokens,
          }
        : undefined;

      // Call onStepFinish if provided
      if (options.onStepFinish) {
        const step = {
          id: "",
          type: "text" as const,
          content: JSON.stringify(parsedObject, null, 2),
          role: "assistant" as MessageRole,
          usage,
        };
        await options.onStepFinish(step);
      }

      // Return standardized response
      return {
        provider: response,
        object: parsedObject,
        usage,
        finishReason: response.choices[0].finish_reason,
      };
    } catch (error) {
      console.error("Groq generateObject API error:", error);
      throw error;
    }
  }
  // Stream object with Groq API (if supported)
  async streamObject<TSchema extends z.ZodType>(
    options: StreamObjectOptions<string, TSchema>,
  ): Promise<ProviderObjectStreamResponse<any, z.infer<TSchema>>> {
    try {
      const groqMessages = options.messages.map(this.toMessage);
      // Add system message instructing to generate JSON following the schema
      const schemaDescription =
        options.schema.description ||
        "Respond with a JSON object according to the specified schema.";
      const systemMessage = {
        role: "system",
        content: `${schemaDescription}\nRespond with ONLY a valid JSON object, nothing else.`,
      } as Groq.Chat.ChatCompletionMessageParam;

      // Extract common parameters
      const {
        temperature = 0.2, // Lower temperature for more deterministic JSON generation
        maxTokens,
        topP,
      } = options.provider || {};

      // Call Groq API with JSON mode
      const stream = await this.groq.chat.completions.create({
        model: options.model,
        messages: [systemMessage, ...groqMessages],
        temperature,
        max_tokens: maxTokens,
        top_p: topP,
        response_format: { type: "json_object" },
        stream: true,
      });
      let accumulatedText = "";
      let usage: {
        promptTokens: number;
        completionTokens: number;
        totalTokens: number;
      };

      // Create a readable stream to return to the caller
      const textStream = new ReadableStream({
        async start(controller) {
          try {
            // Process each chunk from the Groq stream
            for await (const chunk of stream) {
              // Extract content from the chunk
              const content = chunk.choices[0]?.delta?.content || "";

              // If we have content, add it to accumulated text and emit it
              if (content) {
                accumulatedText += content;
                controller.enqueue(content);
              }

              if (chunk.x_groq?.usage) {
                usage = {
                  promptTokens: chunk.x_groq?.usage.prompt_tokens,
                  completionTokens: chunk.x_groq?.usage.completion_tokens,
                  totalTokens: chunk.x_groq?.usage.total_tokens,
                };
              }
            }

            // When stream completes, close the controller
            controller.close();

            // Call onFinish with complete result
            if (options.onFinish) {
              await options.onFinish({
                object: accumulatedText,
              });
            }

            // Call onStepFinish with complete result if provided
            if (options.onStepFinish) {
              if (accumulatedText) {
                const textStep = {
                  id: "",
                  type: "text" as const,
                  content: accumulatedText,
                  role: "assistant" as MessageRole,
                  usage,
                };
                await options.onStepFinish(textStep);
              }
            }
          } catch (error) {
            // Handle errors during streaming
            console.error("Error during Groq stream processing:", error);
            controller.error(error);
            if (options.onError) options.onError(error);
          }
        },
      });

      // Return provider and text stream
      return {
        provider: stream,
        objectStream: textStream,
      };
    } catch (error) {
      // Handle API errors
      console.error("Groq streaming API error:", error);
      if (options.onError) options.onError(error);
      throw error;
    }
  }
}<|MERGE_RESOLUTION|>--- conflicted
+++ resolved
@@ -117,10 +117,6 @@
           .join(" ") || ""
       );
     };
-<<<<<<< HEAD
-    return groqMessage as Groq.Chat.ChatCompletionMessageParam; //force cast to Groq type to omit "name" property
-=======
-
     // Determine role and construct the final message param object based on role
     switch (message.role) {
       case "system":
@@ -151,7 +147,6 @@
         // Defaulting to user role, which supports complex content
         return { role: "user", content: content || "" };
     }
->>>>>>> e7314c3a
   };
 
   createStepFromChunk = (chunk: {
@@ -513,11 +508,10 @@
             // Handle errors during streaming
             console.error("Error during Groq stream processing:", error);
             controller.error(error);
-<<<<<<< HEAD
-=======
+
             // TODO: fix this
             if (options.onError) options.onError(error as any);
->>>>>>> e7314c3a
+
           }
         },
       });
@@ -530,11 +524,9 @@
     } catch (error) {
       // Handle API errors
       console.error("Groq streaming API error:", error);
-<<<<<<< HEAD
-=======
+
       // TODO: fix this
       if (options.onError) options.onError(error as any);
->>>>>>> e7314c3a
       throw error;
     }
   }
