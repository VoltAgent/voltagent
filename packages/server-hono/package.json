{
  "name": "@voltagent/server-hono",
  "description": "Hono server implementation for VoltAgent",
  "version": "1.0.3",
  "dependencies": {
    "@hono/node-server": "^1.14.0",
    "@hono/swagger-ui": "^0.5.1",
    "@hono/zod-openapi": "^0.19.10",
    "@hono/zod-openapi-v4": "npm:@hono/zod-openapi@^1.1.0",
    "@voltagent/internal": "^0.0.9",
    "@voltagent/server-core": "^1.0.3",
    "hono": "^4.7.7"
  },
  "devDependencies": {
    "@types/node": "^24.2.1",
    "@types/ws": "^8.18.1",
    "tsup": "^8.5.0",
    "typescript": "^5.8.2",
    "vitest": "^3.2.4",
    "zod": "^3.25.76"
  },
  "exports": {
    ".": {
      "import": {
        "types": "./dist/index.d.mts",
        "default": "./dist/index.mjs"
      },
      "require": {
        "types": "./dist/index.d.ts",
        "default": "./dist/index.js"
      }
    }
  },
  "files": [
    "dist"
  ],
  "license": "MIT",
  "main": "dist/index.js",
  "module": "dist/index.mjs",
  "peerDependencies": {
<<<<<<< HEAD
    "@voltagent/core": "1.1.0",
    "zod": "^3.25.0 || ^4.0.0"
=======
    "@voltagent/core": "^1.1.0",
    "zod": "^3.25.0"
>>>>>>> 41cc3cf2
  },
  "scripts": {
    "build": "tsup",
    "dev": "tsup --watch",
    "test": "vitest",
    "typecheck": "tsc --noEmit"
  },
  "types": "dist/index.d.ts"
}<|MERGE_RESOLUTION|>--- conflicted
+++ resolved
@@ -38,13 +38,8 @@
   "main": "dist/index.js",
   "module": "dist/index.mjs",
   "peerDependencies": {
-<<<<<<< HEAD
-    "@voltagent/core": "1.1.0",
+    "@voltagent/core": "^1.1.0",
     "zod": "^3.25.0 || ^4.0.0"
-=======
-    "@voltagent/core": "^1.1.0",
-    "zod": "^3.25.0"
->>>>>>> 41cc3cf2
   },
   "scripts": {
     "build": "tsup",
