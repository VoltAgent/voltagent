--- conflicted
+++ resolved
@@ -5,12 +5,8 @@
   "dependencies": {
     "@supabase/supabase-js": "^2.49.4",
     "@voltagent/internal": "^0.0.8",
-<<<<<<< HEAD
-    "@voltagent/logger": "workspace:^",
+    "@voltagent/logger": "^0.1.3",
     "ts-pattern": "^5.7.1"
-=======
-    "@voltagent/logger": "^0.1.3"
->>>>>>> 2fd8bb47
   },
   "devDependencies": {
     "@types/node": "^24.0.3",
