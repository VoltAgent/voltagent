--- conflicted
+++ resolved
@@ -32,16 +32,9 @@
     "zod": "3.24.2"
   },
   "devDependencies": {
-    "@types/jest": "^29.5.0",
     "@types/node": "^20.19.0",
     "@vitest/coverage-v8": "^3.2.3",
-<<<<<<< HEAD
     "@voltagent/internal": "workspace:^0.0.4",
-    "eslint": "^8.0.0",
-=======
->>>>>>> d3f5e268
-    "jest": "^29.5.0",
-    "ts-jest": "^29.1.0",
     "tsup": "^6.7.0",
     "typescript": "^5.0.4",
     "vitest": "^3.2.3"
