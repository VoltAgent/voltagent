{
  "name": "@voltagent/xsai",
  "description": "VoltAgent xsAI - xsAI provider integration for VoltAgent",
  "version": "0.3.3",
  "dependencies": {
    "@voltagent/core": "^0.1.74",
    "ts-pattern": "^5.7.1",
    "type-fest": "^4.41.0",
<<<<<<< HEAD
    "xsai": "^0.3.3",
    "zod": "^3.25.0"
=======
    "xsai": "0.4.0-beta.1",
    "zod": "^3.24.2"
>>>>>>> 5968cef5
  },
  "devDependencies": {
    "@types/node": "^24.0.3",
    "@vitest/coverage-v8": "^3.2.4",
    "tsup": "^8.5.0",
    "typescript": "^5.8.2",
    "vitest": "^3.2.4",
    "zod": "^3.25.0"
  },
  "exports": {
    ".": {
      "import": {
        "types": "./dist/index.d.mts",
        "default": "./dist/index.mjs"
      },
      "require": {
        "types": "./dist/index.d.ts",
        "default": "./dist/index.js"
      }
    }
  },
  "files": [
    "dist"
  ],
  "license": "MIT",
  "main": "dist/index.js",
  "module": "dist/index.mjs",
  "peerDependencies": {
    "@voltagent/core": "^0.1.71",
    "zod": "^3.25.0"
  },
  "scripts": {
    "attw": "attw --pack",
    "build": "tsup",
    "dev": "tsup --watch",
    "lint": "biome check .",
    "lint:fix": "biome check . --write",
    "publint": "publint --strict",
    "test": "vitest",
    "test:coverage": "vitest run"
  },
  "types": "dist/index.d.ts"
}<|MERGE_RESOLUTION|>--- conflicted
+++ resolved
@@ -6,13 +6,8 @@
     "@voltagent/core": "^0.1.74",
     "ts-pattern": "^5.7.1",
     "type-fest": "^4.41.0",
-<<<<<<< HEAD
-    "xsai": "^0.3.3",
+    "xsai": "0.4.0-beta.1",
     "zod": "^3.25.0"
-=======
-    "xsai": "0.4.0-beta.1",
-    "zod": "^3.24.2"
->>>>>>> 5968cef5
   },
   "devDependencies": {
     "@types/node": "^24.0.3",
