--- conflicted
+++ resolved
@@ -1,12 +1,6 @@
 ---
-<<<<<<< HEAD
-
-title: Providers
-=======
 title: Using LLM Providers
->>>>>>> fee570c3
 slug: /agents/providers
-
 ---
 
 # Using LLM Providers with Agents
@@ -49,110 +43,8 @@
 run();
 ```
 
-<<<<<<< HEAD
 **Choose `@voltagent/groq-ai` when:** You need to connect specifically to Groq API used for fast inferencing of supported models.
 
-### `@voltagent/anthropic-ai` (Anthropic AI Provider)
-
-Connects to Anthropic's Claude models using the official [`@anthropic-ai/sdk`](https://github.com/anthropics/anthropic-sdk-js) SDK.
-
-```ts
-import { Agent } from "@voltagent/core";
-import { AnthropicProvider } from "@voltagent/anthropic-ai";
-
-// Create an agent using an Anthropic model
-const agent = new Agent({
-  name: "Claude Assistant",
-  description: "A helpful assistant powered by Anthropic's Claude",
-  llm: new AnthropicProvider(),
-  model: "claude-3-sonnet-20240229", // Specify the desired Anthropic model name
-});
-```
-
-Add API key in .env file
-
-```bash
-  ANTHROPIC_API_KEY=your_api_key
-```
-
-The Anthropic provider supports all Claude models, including:
-
-- `claude-3-opus-20240229` - Claude 3 Opus (most capable)
-- `claude-3-sonnet-20240229` - Claude 3 Sonnet (balanced)
-- `claude-3-haiku-20240307` - Claude 3 Haiku (fastest)
-- `claude-2.1` - Claude 2.1
-- `claude-2.0` - Claude 2.0
-
-You can also use the `latest` variants of these models, which will automatically use the most recent version.
-
-#### Advanced Configuration
-
-The Anthropic provider supports several configuration options:
-
-```typescript
-const anthropicProvider = new AnthropicProvider({
-  apiKey: process.env.ANTHROPIC_API_KEY,
-  // Optional: Provide a custom Anthropic client instance
-  client: customAnthropicClient,
-});
-```
-
-When using the provider with an agent, you can specify additional model parameters:
-
-```typescript
-const agent = new Agent({
-  name: "Claude Assistant",
-  description: "A helpful assistant powered by Anthropic's Claude",
-  llm: anthropicProvider,
-  model: "claude-3-sonnet-20240229",
-  provider: {
-    maxTokens: 2048, // Maximum tokens to generate
-    temperature: 0.7, // Controls randomness (0.0 to 1.0)
-    topP: 0.9, // Nucleus sampling parameter
-    stopSequences: ["\n\n", "Human:", "Assistant:"], // Custom stop sequences
-  },
-});
-```
-
-#### Tool Support
-
-The Anthropic provider fully supports tools with Claude models. Tools are defined using Zod schemas:
-
-```typescript
-import { Tool } from "@voltagent/core";
-import { z } from "zod";
-
-const weatherTool = new Tool({
-  name: "get_current_weather",
-  description: "Get the current weather in a location",
-  parameters: z.object({
-    location: z.string().describe("The location to get weather for"),
-  }),
-  execute: async (input) => {
-    // Tool implementation
-    return {
-      location: input.location,
-      temperature: 72,
-      conditions: "Sunny",
-    };
-  },
-});
-
-const agent = new Agent({
-  name: "Weather Assistant",
-  description: "A helpful weather assistant",
-  llm: anthropicProvider,
-  model: "claude-3-sonnet-20240229",
-  tools: [weatherTool],
-});
-```
-
-<br/>
-
-**Choose `@voltagent/anthropic-ai` when:** You want to use Anthropic's Claude models, which are known for their strong reasoning capabilities, helpfulness, and low hallucination rates. Claude models are particularly well-suited for tasks requiring detailed analysis, code generation, and complex reasoning.
-
-=======
->>>>>>> fee570c3
 ## The `model` Parameter
 
 It's important to understand that the value you provide for the `model` parameter is interpreted _by the specific `llm` provider_ you have configured for the agent.
