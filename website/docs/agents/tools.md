--- conflicted
+++ resolved
@@ -42,11 +42,7 @@
 - **parameters**: Input schema defined with Zod
 - **execute**: Function that runs when the tool is called
 - **providerOptions** (optional): Provider-specific options for advanced features
-<<<<<<< HEAD
-- **tags** (optional): User-defined tags for organizing, categorizing, or filtering tools
-=======
 - **tags** (optional): Optional user-defined tags for organizing or labeling tools.
->>>>>>> 608bfeff
 
 The `execute` function's parameter types are automatically inferred from the Zod schema, providing full IntelliSense support.
 
