--- conflicted
+++ resolved
@@ -34,11 +34,9 @@
 npm create voltagent-app@latest -- --example with-whatsapp
 cd with-whatsapp
 ```
-<<<<<<< HEAD
 
 You can find the source code of this example [here](https://github.com/VoltAgent/voltagent/tree/main/examples/with-whatsapp).
-=======
->>>>>>> b91516ae
+
 
 #### Configure environment variables
 
@@ -173,11 +171,7 @@
 
 ![List tool](https://cdn.voltagent.dev/examples/with-whatsapp/1-start-server.png)
 
-<<<<<<< HEAD
 ### Understanding the Agent Architecture
-=======
-### Understanding the Bot Architecture
->>>>>>> b91516ae
 
 Let's explore the WhatsApp order AI agent components and understand how they work together.
 
