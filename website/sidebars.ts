import type { SidebarsConfig } from "@docusaurus/plugin-content-docs";

/**
 * Creating a sidebar enables you to:
 - create an ordered group of docs
 - render a sidebar for each doc of that group
 - provide next/previous navigation

 The sidebars can be generated from the filesystem, or explicitly defined here.

 Create as many sidebars as you want.
 */
const sidebars: SidebarsConfig = {
  docs: [
    {
      type: "category",
      label: "Getting Started",
      items: [
        "getting-started/overview",
        "getting-started/quick-start",
        "getting-started/mcp-docs-server",
        {
          type: "link",
          label: "5-Step Tutorial",
          href: "https://voltagent.dev/tutorial/introduction",
          customProps: {
            target: "_blank",
            rel: "noreferrer",
          },
        },
        "getting-started/providers-models",
        "getting-started/migration-guide",
      ],
    },
    {
      type: "category",
      label: "Agents",
      items: [
        "agents/overview",
        "agents/prompts",
        "agents/tools",
        "agents/memory",
        {
          type: "category",
          label: "MCP",
          items: ["agents/mcp/mcp", "agents/mcp/mcp-server"],
        },
        "agents/a2a/a2a-server",
        "agents/hooks",
        "agents/message-types",
        "agents/multi-modal",
        "agents/providers",
        "agents/subagents",
        "agents/voice",
        "agents/context",
        "agents/dynamic-agents",
        "agents/cancellation",
      ],
    },
    {
      type: "category",
      label: "Guardrails",
      customProps: {
        badge: {
          label: "New",
          variant: "accent",
        },
      },
      items: ["guardrails/overview", "guardrails/built-in"],
    },
    {
      type: "category",
      label: "Workflows",
      items: [
        "workflows/overview",
        "workflows/suspend-resume",
        "workflows/execute-api",
        "workflows/streaming",
        "workflows/hooks",
        "workflows/schemas",
        "workflows/steps/and-then",
        "workflows/steps/and-agent",
        "workflows/steps/and-when",
        "workflows/steps/and-tap",
        "workflows/steps/and-all",
        "workflows/steps/and-race",
      ],
    },
    {
      type: "category",
      label: "Evals",
      customProps: {
        badge: {
          label: "New",
          variant: "accent",
        },
      },
      items: [
        "evals/overview",
        "evals/offline-evaluations",
        "evals/live-evaluations",
        "evals/datasets",
        "evals/experiments",
        {
          type: "category",
          label: "Scorers",
          items: ["evals/prebuilt-scorers", "evals/building-custom-scorers"],
        },
        "evals/cli-reference",
        "evals/using-with-viteval",
      ],
    },
    {
      type: "category",
      label: "Memory",
      items: [
        "agents/memory/overview",
        "agents/memory/working-memory",
        "agents/memory/semantic-search",
        {
          type: "category",
          label: "Storage Adapters",
          items: [
            "agents/memory/in-memory",
            {
              type: "doc",
              id: "agents/memory/managed-memory",
              customProps: {
                badge: {
                  label: "New",
                  variant: "accent",
                },
              },
            },
            "agents/memory/libsql",
            "agents/memory/postgres",
            "agents/memory/supabase",
          ],
        },
      ],
    },
    {
      type: "category",
      label: "Triggers",
      customProps: {
        badge: {
          label: "New",
          variant: "accent",
        },
      },
      items: [
        "triggers/overview",
        "triggers/usage",
<<<<<<< HEAD
        {
          type: "category",
          label: "Providers",
          items: ["triggers/airtable", "triggers/cron", "triggers/github"],
        },
        "actions/overview",
        "actions/airtable",
=======
        "triggers/airtable",
        "triggers/github",
        "triggers/gmail",
>>>>>>> 79c1c247
      ],
    },
    {
      type: "category",
      label: "Actions",
      customProps: {
        badge: {
          label: "New",
          variant: "accent",
        },
      },
      items: ["actions/overview", "actions/airtable"],
    },
    {
      type: "category",
      label: "Tools",
      items: ["tools/overview", "tools/reasoning-tool"],
    },
    {
      type: "category",
      label: "RAG",
      items: ["rag/overview", "rag/custom-retrievers", "rag/chroma", "rag/pinecone", "rag/qdrant"],
    },
    {
      type: "category",
      label: "API",
      items: [
        "api/overview",
        "api/server-architecture",
        "api/authentication",
        "api/streaming",
        "api/custom-endpoints",
        "api/api-reference",
        {
          type: "category",
          label: "Endpoints",
          items: ["api/endpoints/agents", "api/endpoints/workflows"],
        },
      ],
    },
    {
      type: "category",
      label: "UI",
      items: ["ui/ai-sdk-integration"],
    },
    {
      type: "category",
      label: "Utils",
      items: ["utils/create-prompt", "utils/message-helpers"],
    },
    {
      type: "category",
      label: "Observability",
      items: [
        "observability/overview",
        "observability/developer-console",
        "observability/logging",
        "observability/langfuse",
      ],
    },
    {
      type: "category",
      label: "Deployment",
      items: [
        "deployment/overview",
        "deployment/cloudflare-workers",
        "deployment/netlify-functions",
        "deployment/local-tunnel",
      ],
    },
    {
      type: "category",
      label: "Integrations",
      items: ["integrations/overview", "integrations/nextjs", "integrations/vercel-ai"],
    },

    {
      type: "category",
      label: "Community",
      items: ["community/overview", "community/contributing", "community/licence"],
    },
  ],
};

export default sidebars;<|MERGE_RESOLUTION|>--- conflicted
+++ resolved
@@ -151,19 +151,10 @@
       items: [
         "triggers/overview",
         "triggers/usage",
-<<<<<<< HEAD
-        {
-          type: "category",
-          label: "Providers",
-          items: ["triggers/airtable", "triggers/cron", "triggers/github"],
-        },
-        "actions/overview",
-        "actions/airtable",
-=======
         "triggers/airtable",
         "triggers/github",
         "triggers/gmail",
->>>>>>> 79c1c247
+        "triggers/cron",
       ],
     },
     {
