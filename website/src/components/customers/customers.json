--- conflicted
+++ resolved
@@ -39,16 +39,11 @@
         "text": "Without Volt, it would almost be impossible to understand what the hell is going on and what the agents are doing. Every time we need help, the founders are there. The responsiveness is unreal.",
         "author": "Zac Rosenbauer",
         "position": "Co-founder",
-<<<<<<< HEAD
         "company": "Joggr"
       },
       "links": {
         "github": "https://github.com/voltagent/voltagent",
         "discord": "https://s.voltagent.dev/discord"
-=======
-        "company": "Joggr",
-        "linkedin": "https://www.linkedin.com/in/zacrosenbauer/"
->>>>>>> 5f9af440
       }
     }
   },
@@ -92,13 +87,10 @@
         "author": "Francisco Carranza",
         "position": "Software Engineer & Community Leader",
         "company": "DEVPotenciados LATAM"
-<<<<<<< HEAD
       },
       "links": {
         "github": "https://github.com/voltagent/voltagent",
         "discord": "https://s.voltagent.dev/discord"
-=======
->>>>>>> 5f9af440
       }
     }
   },
@@ -142,16 +134,11 @@
         "text": "We couldn't afford black-box behavior in tools that impact real customer operations. Having insight into how our agents think and act has helped us build with more confidence and catch problems early.",
         "author": "Michael Klevansky",
         "position": "CEO",
-<<<<<<< HEAD
         "company": "Different"
       },
       "links": {
         "github": "https://github.com/voltagent/voltagent",
         "discord": "https://s.voltagent.dev/discord"
-=======
-        "company": "Different",
-        "linkedin": "https://www.linkedin.com/in/michael-klevansky-6a15513/"
->>>>>>> 5f9af440
       }
     }
   }
