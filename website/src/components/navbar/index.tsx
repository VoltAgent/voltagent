import Link from "@docusaurus/Link";
import { useLocation } from "@docusaurus/router";
import {
<<<<<<< HEAD
  ServerIcon,
=======
>>>>>>> c6ac62c3
  CommandLineIcon,
  ComputerDesktopIcon,
  ServerIcon,
  ShoppingCartIcon,
} from "@heroicons/react/24/outline";
import { BoltIcon, ChevronDownIcon, StarIcon } from "@heroicons/react/24/solid";
import {} from "@heroicons/react/24/solid";
import { useMediaQuery } from "@site/src/hooks/use-media-query";
import React, { useState } from "react";
import { DiscordLogo } from "../../../static/img/logos/discord";
import { GitHubLogo } from "../../../static/img/logos/github";
import { useGitHubStars } from "../../contexts/GitHubStarsContext";
import styles from "./styles.module.css";

export default function Navbar() {
  const [isMenuOpen, setIsMenuOpen] = useState(false);
  const isMobile = useMediaQuery("(max-width: 768px)");

  const location = useLocation();
  const {
    stars,
    recent_stargazers,
    loading: isLoadingStars,
    error: starsError,
  } = useGitHubStars();

  const isActive = (path: string) => {
    const currentPath = location.pathname.endsWith("/")
      ? location.pathname
      : `${location.pathname}/`;
    const checkPath = path.endsWith("/") ? path : `${path}/`;
    return currentPath.startsWith(checkPath);
  };

  // Helper function to format star count
  const formatStarCount = (count: number | null | undefined): string => {
    if (count === null || count === undefined) return "✨";
    try {
      return new Intl.NumberFormat("en-US", {
        notation: "compact",
        maximumFractionDigits: 1,
      }).format(count);
    } catch (error) {
      console.error("Error formatting star count:", error);
      return count.toString();
    }
  };

  return (
    <nav className={styles.navbar}>
      <div className={styles.navbarInner}>
        <div className={styles.navbarLeft}>
          <Link to="/" className={styles.logoLink}>
            <div className="flex items-center border-solid border-1 border-main-emerald rounded-full  p-1">
              <BoltIcon className="w-4 h-4  text-main-emerald" />
            </div>
            <span className={styles.logoText}>voltagent</span>
          </Link>
          <div
            className={`${styles.navLinks} ${
              isMenuOpen ? styles.navLinksOpen : ""
            }`}
          >
            <div className={`${styles.navLink} group relative`}>
              <div className="flex items-center cursor-pointer">
                PRODUCTS
                <ChevronDownIcon className="w-4 h-4 ml-1 text-inherit group-hover:text-emerald-400" />
              </div>
              <div className="absolute left-0 top-full mt-2 bg-[#0E1618] border border-solid border-gray-800 rounded-md shadow-xl  w-[280px] opacity-0 invisible group-hover:opacity-100 group-hover:visible transition-all duration-200 z-50">
                <Link to="/voltops-llm-observability/" className="no-underline">
                  <div className="p-3 hover:bg-gray-800/50 cursor-pointer text-[#DCDCDC] hover:text-emerald-400 flex items-center transition-colors duration-200 rounded-t-md border-solid border-r-0 border-t-0 border-b-0 border-l-2 border-transparent hover:border-emerald-400">
                    <ComputerDesktopIcon className="w-5 h-5 mr-3 text-[#00d992]" />
                    <span className="text-sm">VoltOps LLM Observability</span>
                  </div>
                </Link>
                <div className="cursor-pointer p-3 hover:bg-gray-800/50  text-[#DCDCDC] hover:text-emerald-400 flex items-center justify-between transition-colors border-solid border-r-0 border-t-0 border-b-0 duration-200 border-l-2 border-transparent hover:border-emerald-400">
                  <Link
                    to="/ai-agent-marketplace/"
                    className="flex items-center no-underline text-inherit "
                  >
                    <ShoppingCartIcon className="w-5 h-5 mr-3 text-[#00d992]" />
                    <span className="text-sm">Marketplace</span>
                  </Link>
                </div>
                <div className="p-3 hover:bg-gray-800/50 text-[#DCDCDC] hover:text-emerald-400 flex items-center justify-between transition-colors border-solid border-r-0 border-t-0 border-b-0 duration-200 border-l-2 border-transparent hover:border-emerald-400">
                  <div className="flex items-center">
                    <ServerIcon className="w-5 h-5 mr-3 text-[#00d992]" />
                    <span className="text-sm">Deployment</span>
                  </div>
                  <span className="ml-2 px-2 py-0.5 text-xs bg-emerald-400/10 text-emerald-400 rounded-full">
                    Soon
                  </span>
                </div>

                <div className="p-3 hover:bg-gray-800/50 text-[#DCDCDC] hover:text-emerald-400 flex items-center justify-between transition-colors rounded-b-md border-solid border-r-0 border-t-0 border-b-0 duration-200 border-l-2 border-transparent hover:border-emerald-400">
                  <div className="flex items-center">
                    <CommandLineIcon className="w-5 h-5 mr-3 text-[#00d992]" />
                    <span className="text-sm">Agentic App Builder</span>
                  </div>
                  <span className="ml-2 px-2 py-0.5 text-xs bg-emerald-400/10 text-emerald-400 rounded-full">
                    Soon
                  </span>
                </div>
              </div>
            </div>
            <Link
              to="/about/"
              className={`${styles.navLink} ${
                isActive("/about/") ? styles.active : ""
              }`}
            >
              ABOUT US
            </Link>
            <div className={`${styles.navLink} group relative`}>
              <div className="flex items-center cursor-pointer">
                DOCS
                <ChevronDownIcon className="w-4 h-4 ml-1 text-inherit group-hover:text-emerald-400" />
              </div>
              <div className="absolute left-0 top-full mt-2 bg-[#0E1618] border border-solid border-gray-800 rounded-md shadow-xl  w-[280px] opacity-0 invisible group-hover:opacity-100 group-hover:visible transition-all duration-200 z-50">
                <Link to="/docs/" className="no-underline">
                  <div className="p-3 hover:bg-gray-800/50 cursor-pointer text-[#DCDCDC] hover:text-emerald-400 flex items-center transition-colors duration-200 rounded-t-md border-solid border-r-0 border-t-0 border-b-0 border-l-2 border-transparent hover:border-emerald-400">
                    <BoltIcon className="w-5 h-5 mr-3 text-[#00d992]" />
                    <span className="text-sm">Voltagent Docs</span>
                  </div>
                </Link>
                <Link
                  to="/voltops-llm-observability-docs/"
                  className="no-underline"
                >
                  <div className="p-3 hover:bg-gray-800/50 cursor-pointer text-[#DCDCDC] hover:text-emerald-400 flex items-center transition-colors duration-200 rounded-b-md border-solid border-r-0 border-t-0 border-b-0 border-l-2 border-transparent hover:border-emerald-400">
                    <ComputerDesktopIcon className="w-5 h-5 mr-3 text-[#00d992]" />
                    <span className="text-sm">VoltOps Docs</span>
                  </div>
                </Link>
              </div>
            </div>
            <Link
              to="https://github.com/voltagent/voltagent/tree/main/examples/"
              className={`${styles.navLink} ${
                isActive("/docs/") ? styles.active : ""
              }`}
            >
              EXAMPLES
            </Link>

            <Link
              to="/blog/"
              className={`${styles.navLink} ${
                isActive("/blog/") ? styles.active : ""
              }`}
            >
              BLOG
            </Link>
          </div>
        </div>
        <div className={styles.navbarRight}>
          <Link
            to="https://github.com/voltagent/voltagent/"
            target="_blank"
            className={`${styles.navbarButton} group relative no-underline flex hover:border-emerald-400  hover:text-[#00d992] items-center border-solid border-1 border-[#DCDCDC] rounded-3xl p-1 rounded-full text-[#DCDCDC] hover:text-[#00d992]`}
            rel="noopener noreferrer"
          >
            <GitHubLogo className="w-6 h-6 " />

            {/* Stargazer Avatars Container - Only show on non-mobile */}
            {!isMobile && (
              <div className="absolute left-0 top-1/2 -translate-x-full -translate-y-1/2 flex items-center opacity-0 group-hover:opacity-100 group-hover:translate-x-[-80%] transition-all duration-300 pointer-events-none">
                {/* Display only if not loading, no error, and stargazers exist */}
                {!isLoadingStars &&
                  !starsError &&
                  recent_stargazers &&
                  recent_stargazers.length > 0 && (
                    <>
                      <span className="text-xs text-emerald-400 cursor-pointer px-2 py-1 rounded whitespace-nowrap mr-1">
                        Thank you!
                      </span>
                      <div className="flex space-x-[-10px]">
                        {recent_stargazers
                          .slice(0, 5)
                          .map((stargazer, index) => (
                            <a
                              key={stargazer.login}
                              href="https://github.com/voltagent/voltagent/stargazers/"
                              target="_blank"
                              rel="noopener noreferrer"
                              title={stargazer.login}
                              className="block w-6 h-6 rounded-full overflow-hidden border border-gray-600 hover:scale-110 transition-transform duration-200 pointer-events-auto"
                              style={{ zIndex: 3 - index }}
                            >
                              <img
                                src={stargazer.avatar_url}
                                alt={`${stargazer.login} avatar`}
                                className="w-full h-full object-cover"
                                loading="lazy"
                              />
                            </a>
                          ))}
                      </div>
                    </>
                  )}
              </div>
            )}

            <div className="flex items-center ml-2 font-medium text-sm">
              <span className="">
                {isLoadingStars
                  ? "✨"
                  : starsError
                    ? "-"
                    : formatStarCount(stars)}
              </span>
              <StarIcon className="w-4 h-4 ml-1 text-yellow-400 group-hover:animate-bounce" />
            </div>
          </Link>
          {!isMobile && (
            <Link
              to="https://s.voltagent.dev/discord/"
              className={`${styles.navbarButton} group relative flex items-center`}
              target="_blank"
              rel="noopener noreferrer"
            >
              <DiscordLogo className="w-6 h-6 text-[#5865F2] hover:text-[#00d992]" />
            </Link>
          )}

          <button
            type="button"
            className={`${styles.menuButton} ${
              isMenuOpen ? styles.menuButtonOpen : ""
            }`}
            onClick={() => setIsMenuOpen(!isMenuOpen)}
            aria-label="Toggle menu"
          >
            <svg
              width="30"
              height="30"
              viewBox="0 0 30 30"
              aria-hidden="true"
              className={styles.menuIcon}
            >
              <path
                stroke="currentColor"
                strokeLinecap="round"
                strokeMiterlimit="10"
                strokeWidth="2"
                d="M4 7h22M4 15h22M4 23h22"
              />
            </svg>
          </button>
        </div>
      </div>
      {isMenuOpen && (
        <div className={styles.mobileMenu}>
          <div className={styles.mobileNavLink}>
            <button
              type="button"
              className="flex items-center px-0  w-full cursor-pointer bg-transparent border-none text-inherit"
              onClick={() => {
                const elem = document.getElementById(
                  "mobile-products-dropdown",
                );
                if (elem) {
                  elem.classList.toggle("hidden");
                }
              }}
            >
              <span className="font-['IBM_Plex_Mono'] font-semibold">
                PRODUCTS
              </span>
              <ChevronDownIcon className="w-5 h-5 ml-1" />
            </button>
            <div id="mobile-products-dropdown" className="hidden  mt-4 mb-2 ">
              <Link to="/voltops-llm-observability/" className="no-underline">
                <div className="p-3 hover:bg-gray-800/50 cursor-pointer text-[#DCDCDC] hover:text-emerald-400 flex items-center transition-colors duration-200 rounded-t-md border-solid border-r-0 border-t-0 border-b-0 border-l-2 border-transparent hover:border-emerald-400">
                  <ComputerDesktopIcon className="w-5 h-5 mr-2 text-[#00d992]" />
                  <span className="text-sm">VoltOps LLM Observability</span>
                </div>
              </Link>
              <div className="p-3 hover:bg-gray-800/50 cursor-pointer text-[#DCDCDC] hover:text-emerald-400 flex items-center justify-between transition-colors border-solid border-r-0 border-t-0 border-b-0 duration-200 border-l-2 border-transparent hover:border-emerald-400">
                <div className="flex items-center">
                  <ServerIcon className="w-5 h-5 mr-2 text-[#00d992]" />
                  <span className="text-sm">Deployment</span>
                </div>
                <span className="ml-2 px-2 py-0.5 text-xs bg-emerald-400/10 text-emerald-400 rounded-full">
                  Soon
                </span>
              </div>

              <div className="p-3 hover:bg-gray-800/50 cursor-pointer text-[#DCDCDC] hover:text-emerald-400 flex items-center justify-between transition-colors border-solid border-r-0 border-t-0 border-b-0 duration-200 border-l-2 border-transparent hover:border-emerald-400 rounded-b-md">
                <div className="flex items-center">
                  <ShoppingCartIcon className="w-5 h-5 mr-2 text-[#00d992]" />
                  <Link
                    to="/ai-agent-marketplace/"
                    className="text-sm no-underline text-inherit"
                  >
                    Marketplace
                  </Link>
                </div>
              </div>
              <div className="p-3 hover:bg-gray-800/50 cursor-pointer text-[#DCDCDC] hover:text-emerald-400 flex items-center justify-between transition-colors border-solid border-r-0 border-t-0 border-b-0 duration-200 border-l-2 border-transparent hover:border-emerald-400">
                <div className="flex items-center">
                  <CommandLineIcon className="w-5 h-5 mr-2 text-[#00d992]" />
                  <span className="text-sm">Agentic App Builder</span>
                </div>
                <span className="ml-2 px-2 py-0.5 text-xs bg-emerald-400/10 text-emerald-400 rounded-full">
                  Soon
                </span>
              </div>
            </div>
          </div>
          <Link
            to="/about/"
            className={`${styles.mobileNavLink} ${
              isActive("/about/") ? styles.active : ""
            }`}
          >
            ABOUT US
          </Link>
          <div className={styles.mobileNavLink}>
            <button
              type="button"
              className="flex items-center px-0  w-full cursor-pointer bg-transparent border-none text-inherit"
              onClick={() => {
                const elem = document.getElementById(
                  "mobile-documentation-dropdown",
                );
                if (elem) {
                  elem.classList.toggle("hidden");
                }
              }}
            >
              <span className="font-['IBM_Plex_Mono'] font-semibold">
                DOCUMENTATION
              </span>
              <ChevronDownIcon className="w-5 h-5 ml-1" />
            </button>
            <div
              id="mobile-documentation-dropdown"
              className="hidden  mt-4 mb-2 "
            >
              <Link to="/docs/" className="no-underline">
                <div className="p-3 hover:bg-gray-800/50 cursor-pointer text-[#DCDCDC] hover:text-emerald-400 flex items-center transition-colors duration-200 rounded-t-md border-solid border-r-0 border-t-0 border-b-0 border-l-2 border-transparent hover:border-emerald-400">
                  <BoltIcon className="w-5 h-5 mr-2 text-[#00d992]" />
                  <span className="text-sm">Voltagent Docs</span>
                </div>
              </Link>
              <Link
                to="/voltops-llm-observability-docs/"
                className="no-underline"
              >
                <div className="p-3 hover:bg-gray-800/50 cursor-pointer text-[#DCDCDC] hover:text-emerald-400 flex items-center transition-colors duration-200 rounded-b-md border-solid border-r-0 border-t-0 border-b-0 border-l-2 border-transparent hover:border-emerald-400">
                  <ComputerDesktopIcon className="w-5 h-5 mr-2 text-[#00d992]" />
                  <span className="text-sm">VoltOps Docs</span>
                </div>
              </Link>
            </div>
          </div>
          <Link
            to="https://github.com/voltagent/voltagent/tree/main/examples/"
            className={`${styles.mobileNavLink} ${
              isActive("/docs/") ? styles.active : ""
            }`}
          >
            EXAMPLES
          </Link>

          <Link
            to="/blog/"
            className={`${styles.mobileNavLink} ${
              isActive("/blog/") ? styles.active : ""
            }`}
          >
            BLOG
          </Link>
          <div className={styles.mobileButtons}>
            <Link
              to="https://console.voltagent.dev/demo"
              className={styles.mobileLoginButton}
            >
              Log in to VoltOps
            </Link>
            <Link
              to="https://s.voltagent.dev/discord/"
              className={styles.mobileDiscordButton}
              target="_blank"
              rel="noopener noreferrer"
            >
              <DiscordLogo className="w-5 h-5" />
              <span>Discord Community</span>
            </Link>
          </div>
        </div>
      )}
    </nav>
  );
}<|MERGE_RESOLUTION|>--- conflicted
+++ resolved
@@ -1,10 +1,6 @@
 import Link from "@docusaurus/Link";
 import { useLocation } from "@docusaurus/router";
 import {
-<<<<<<< HEAD
-  ServerIcon,
-=======
->>>>>>> c6ac62c3
   CommandLineIcon,
   ComputerDesktopIcon,
   ServerIcon,
