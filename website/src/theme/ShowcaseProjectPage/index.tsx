--- conflicted
+++ resolved
@@ -1,17 +1,9 @@
 import Head from "@docusaurus/Head";
 import Link from "@docusaurus/Link";
-<<<<<<< HEAD
-import { ArrowLeftIcon } from "@heroicons/react/24/outline";
+import { ArrowLeftIcon, ArrowTopRightOnSquareIcon } from "@heroicons/react/24/outline";
 import Layout from "@theme/Layout";
 import { motion } from "framer-motion";
 import React from "react";
-=======
-import { motion } from "framer-motion";
-import {
-  ArrowLeftIcon,
-  ArrowTopRightOnSquareIcon,
-} from "@heroicons/react/24/outline";
->>>>>>> 83fc162e
 import { GitHubLogo } from "../../../static/img/logos/github";
 import { DotPattern } from "../../components/ui/dot-pattern";
 
